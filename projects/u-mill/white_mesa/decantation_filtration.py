#!/usr/bin/env python
# -*- coding: utf-8 -*-
# This file is part of the Cortix toolkit environment.
# https://cortix.org
"""Cortix Module.
   Decantation/Filtration process in the White Mesa Uranium Milling Plant.


          Acid-Leach Feed
                |            |
                |            | Pre-Leach Feed
                |            |
                v            v
 STD         |-----------------|
 underflow   |                 |
    <--------|   Decantation   |<-------- Wash water (internal)
             |                 |
    <--------|   Filtration    |
 CCD         |                 |
 overflow    |_________________|<-------- Raffinate Feed (from solvent extraction)
                  |       |
                  |       |
                  |       |
                  v       v
               Filtrate  Slurry Waste (TBD)

 NB. STD underflow goes to acid leaching
 NB. CCD overflow goes to pre-leaching
 NB. Filtrate goes to solvent extraction


   + Decantation:
     1) Single-Tank Decantation  (STD)
       - volume of thickener:                3402.33 m^3
       -

     2) Counter-Current Decantation Bank (CCD)
       - # of thickeners:                    7
       - volume per thickener:               339.29 m^3
       - wash water volumetric flowrate:     1067 gallons/min(@ S.S.) or 2.5(feed flow rate)
       - feed mass fraction of solids:       100000 ppm
       - wash water mass fraction of solids: 500 ppm
       - overflow mass fraction of solids:   100 ppm
       - underflow mass fraction of solids:  99000 ppm
       - wash water ratio (R):               2.5

   + Filtration:

<<<<<<< HEAD
   Source of info:
   https://www.911metallurgist.com/blog/uranium-extraction-process
=======
Source:
 https://www.911metallurgist.com/blog/uranium-extraction-process
>>>>>>> a471e637
"""

import logging

import math
from scipy.integrate import odeint
import numpy as np

from cortix import Module
from cortix.support.phase_new import PhaseNew as Phase
from cortix import Quantity
from cortix import Species

import unit

class DecantationFiltration(Module):
    """Decantation-filtration system.

    Notes
    -----
    These are the `port` names available in this module to connect to respective
    modules: Leaching, Solvex
    See instance attribute `port_names_expected`.
    """


    def __init__(self):
        """Constructor.

        Parameters
        ----------

        """

        super().__init__()

        self.port_names_expected = ['std-feed', 'ccd-feed', 'raffinate-feed',
                                    'filtrate', 'std_underflow', 'ccd_overflow']

        # General attributes
        self.initial_time = 0.0*unit.second
        self.end_time = 1.0*unit.hour
        self.time_step = 10.0*unit.second

        self.show_time = (False, 10.0*unit.second)
        self.save = True

        self.log = logging.getLogger('cortix')
        self.__logit = True # flag indicating when to log

        # Domain attributes

        # Configuration parameters
        self.thickener_volume = 0.988 * unit.meter**3
        self.wash_water_vol_flowrate = 1067 * unit.gallon/unit.minute
        self.decantation_relaxation_time = 20 * unit.minute

        # Initialization

        # Decantation
        self.decantation_preleach_feed_mass_flowrate = 1.0 * unit.liter/unit.minute
        self.decantation_preleach_feed_mass_density = 7.8 * unit.kg/unit.liter
        self.decantation_preleach_feed_solids_massfrac = 100 * unit.ppm

        self.decantation_acidleach_feed_mass_flowrate = 1.0 * unit.liter/unit.minute
        self.decantation_acidleach_feed_mass_density = 7.8 * unit.kg/unit.liter
        self.decantation_acidleach_feed_solids_massfrac = 100 * unit.ppm

        self.decantation_raffinate_feed_mass_flowrate = 1.0 * unit.liter/unit.minute
        self.decantation_raffinate_feed_mass_density = 7.8 * unit.kg/unit.liter
        self.decantation_raffinate_feed_solids_massfrac = 100 * unit.ppm

        self.decantation_underflow_mass_flowrate = 1.0 * unit.liter/unit.minute
        self.decantation_underflow_solids_massfrac = 100 * unit.ppm

        self.decantation_overflow_mass_flowrate = 1.0 * unit.liter/unit.minute
        self.decantation_overflow_solids_massfrac = 100 * unit.ppm

        # Filtration
        self.filtration_slurry_mass_flowrate = 1.0 * unit.liter/unit.minute
        self.filtration_slurry_solids_massfrac = 100 * unit.ppm

        self.filtration_filtrate_mass_flowrate = 1.0 * unit.liter/unit.minute
        self.filtration_filtrate_solids_massfrac = 100 * unit.ppm

        # Derived quantities
        # self.xxxx

        #***************************************************************************************
        # D E C A N T A T I O N
        #***************************************************************************************

        # Decantation Pre-Leach Feed Phase History (from Leaching module port)
        quantities = list()
        species = list()

        feed_mass_flowrate = Quantity(name='mass_flowrate',
                        formal_name='mdot', unit='kg/s',
                        value=self.decantation_preleach_feed_mass_flowrate,
                        latex_name=r'$\dot{m}$',
                        info='Decantation Feed Mass Flowrate')
        quantities.append(feed_mass_flowrate)

        feed_mass_density = Quantity(name='mass_density',
                        formal_name='rho', unit='kg/m^3',
                        value=self.decantation_preleach_feed_mass_density,
                        latex_name=r'$\rho$',
                        info='Decantation Pre-Leach Feed Mass Density')
        quantities.append(feed_mass_density)

        feed_solids_massfrac = Quantity(name='solids_massfrac',
                        formal_name='solids_massfrac', unit='ppm',
                        value=self.decantation_preleach_feed_solids_massfrac,
                        latex_name=r'$C_1$',
                        info='Decantation Pre-Leach Feed Solids Mass Fraction')

        quantities.append(feed_solids_massfrac)

        uo2so434minus_feed = Species(name='UO2-(SO4)3^4-',formula_name='UO2(SO4)3^4-(aq)',
                           atoms=['U','2*O','3*S','12*O'],
                           info='UO2-(SO4)3^4-')
        species.append(uo2so434minus_feed)

        h2o_feed = Species(name='H2O',formula_name='H2O(aq)',
                           atoms=['2*H','O'],
                           info='H2O')
        species.append(h2o_feed)

        h2so4_feed = Species(name='H2SO4',formula_name='H2SO4(aq)',
                           atoms=['2*H','S','4*O'],
                           info='H2SO4')
        species.append(h2so4_feed)

        iron_feed = Species(name='Fe', formula_name='Fe(s)',
                           atoms=['Fe'],
                           info='Fe')
        species.append(iron_feed)

        copper_feed = Species(name='Cu', formula_name='Cu(s)',
                           atoms=['Cu'],
                           info='Cu')
        species.append(copper_feed)

        gold_feed = Species(name='Au', formula_name='Au(s)',
                           atoms=['Au'],
                           info='Au')
        species.append(gold_feed)

        self.decantation_preleach_feed_phase = Phase(time_stamp=self.initial_time,
                                            time_unit='s', quantities=quantities, species=species)

        # Decantation Acid-Leach Feed Phase History (from Leaching module port)
        quantities = list()
        species = list()

        feed_mass_flowrate = Quantity(name='mass_flowrate',
                        formal_name='mdot', unit='kg/s',
                        value=self.decantation_acidleach_feed_mass_flowrate,
                        latex_name=r'$\dot{m}$',
                        info='Decantation Feed Mass Flowrate')
        quantities.append(feed_mass_flowrate)

        feed_mass_density = Quantity(name='mass_density',
                        formal_name='rho', unit='kg/m^3',
                        value=self.decantation_acidleach_feed_mass_density,
                        latex_name=r'$\rho$',
                        info='Decantation Acid-Leach Feed Mass Density')
        quantities.append(feed_mass_density)

        feed_solids_massfrac = Quantity(name='solids_massfrac',
                        formal_name='solids_massfrac', unit='ppm',
                        value=self.decantation_acidleach_feed_solids_massfrac,
                        latex_name=r'$C_1$',
                        info='Decantation Acid-Leach Feed Solids Mass Fraction')

        quantities.append(feed_solids_massfrac)

        uo2so434minus_feed = Species(name='UO2-(SO4)3^4-',formula_name='UO2(SO4)3^4-(aq)',
                           atoms=['U','2*O','3*S','12*O'],
                           info='UO2-(SO4)3^4-')
        species.append(uo2so434minus_feed)

        h2o_feed = Species(name='H2O',formula_name='H2O(aq)',
                           atoms=['2*H','O'],
                           info='H2O')
        species.append(h2o_feed)

        h2so4_feed = Species(name='H2SO4',formula_name='H2SO4(aq)',
                           atoms=['2*H','S','4*O'],
                           info='H2SO4')
        species.append(h2so4_feed)

        iron_feed = Species(name='Fe', formula_name='Fe(s)',
                           atoms=['Fe'],
                           info='Fe')
        species.append(iron_feed)

        copper_feed = Species(name='Cu', formula_name='Cu(s)',
                           atoms=['Cu'],
                           info='Cu')
        species.append(copper_feed)

        gold_feed = Species(name='Au', formula_name='Au(s)',
                           atoms=['Au'],
                           info='Au')
        species.append(gold_feed)

        self.decantation_acidleach_feed_phase = Phase(time_stamp=self.initial_time,
                                            time_unit='s', quantities=quantities, species=species)

        # Decantation Raffinate Feed Phase History (from Leaching module port)
        quantities = list()
        species = list()

        feed_mass_flowrate = Quantity(name='mass_flowrate',
                        formal_name='mdot', unit='kg/s',
                        value=self.decantation_raffinate_feed_mass_flowrate,
                        latex_name=r'$\dot{m}$',
                        info='Decantation Feed Mass Flowrate')
        quantities.append(feed_mass_flowrate)

        feed_mass_density = Quantity(name='mass_density',
                        formal_name='rho', unit='kg/m^3',
                        value=self.decantation_raffinate_feed_mass_density,
                        latex_name=r'$\rho$',
                        info='Decantation Raffinate Feed Mass Density')
        quantities.append(feed_mass_density)

        uo2so434minus_feed = Species(name='UO2-(SO4)3^4-',formula_name='UO2(SO4)3^4-(aq)',
                           atoms=['U','2*O','3*S','12*O'],
                           info='UO2-(SO4)3^4-')
        species.append(uo2so434minus_feed)

        h2o_feed = Species(name='H2O',formula_name='H2O(aq)',
                           atoms=['2*H','O'],
                           info='H2O')
        species.append(h2o_feed)

        h2so4_feed = Species(name='H2SO4',formula_name='H2SO4(aq)',
                           atoms=['2*H','S','4*O'],
                           info='H2SO4')
        species.append(h2so4_feed)

        iron_feed = Species(name='Fe', formula_name='Fe(s)',
                           atoms=['Fe'],
                           info='Fe')
        species.append(iron_feed)

        copper_feed = Species(name='Cu', formula_name='Cu(s)',
                           atoms=['Cu'],
                           info='Cu')
        species.append(copper_feed)

        gold_feed = Species(name='Au', formula_name='Au(s)',
                           atoms=['Au'],
                           info='Au')
        species.append(gold_feed)

        self.decantation_raffinate_feed_phase = Phase(time_stamp=self.initial_time,
                                            time_unit='s', quantities=quantities, species=species)

        # Decantation Underflow Phase History (internal state/external)
        quantities = list()
        species = list()  # Is it proper to rest the species list too?

        underflow_mass_flowrate = Quantity(name='mass_flowrate',
                                       formal_name='mdot', unit='kg/s',
                                       value=self.decantation_underflow_mass_flowrate,
                                       latex_name=r'$\dot{m}_4$',
                                       info='Decantation Underflow Mass Flowrate')
        quantities.append(underflow_mass_flowrate)

        underflow_solids_massfrac = Quantity(name='solids_massfrac',
                        formal_name='solids_massfrac', unit='ppm',
                        value=self.decantation_underflow_solids_massfrac,
                        latex_name=r'$C_1$',
                        info='Decantation Underflow Solids Mass Fraction')

        quantities.append(underflow_solids_massfrac)

        uo2so434minus_underflow = Species(name='UO2-(SO4)3^4-',formula_name='UO2(SO4)3^4-(aq)',
                           atoms=['U','2*O','3*S','12*O'],
                           info='UO2-(SO4)3^4-')
        species.append(uo2so434minus_underflow)

        h2o_underflow = Species(name='H2O',formula_name='H2O(aq)',
                           atoms=['2*H','O'],
                           info='H2O')
        species.append(h2o_underflow)

        h2so4_underflow = Species(name='H2SO4',formula_name='H2SO4(aq)',
                           atoms=['2*H','S','4*O'],
                           info='H2SO4')
        species.append(h2so4_underflow)

        iron_underflow = Species(name='Fe', formula_name='Fe(s)',
                           atoms=['Fe'],
                           info='Fe')
        species.append(iron_underflow)

        copper_underflow = Species(name='Cu', formula_name='Cu(s)',
                           atoms=['Cu'],
                           info='Cu')
        species.append(copper_underflow)

        gold_underflow = Species(name='Au', formula_name='Au(s)',
                           atoms=['Au'],
                           info='Au')
        species.append(gold_underflow)

        self.decantation_underflow_phase = Phase(time_stamp=self.initial_time,
                                                 time_unit='s', quantities=quantities, species=species)

        # Decantation Overflow Phase History (internal state)
        quantities = list()
        species = list()

        overflow_mass_flowrate = Quantity(name='mass_flowrate',
                        formal_name='mdot', unit='kg/s',
                        value=self.decantation_overflow_mass_flowrate,
                        latex_name=r'$\dot{m}_1$',
                        info='Decantation Overflow Mass Flowrate')
        quantities.append(overflow_mass_flowrate)

        overflow_solids_massfrac = Quantity(name='solids_massfrac',
                        formal_name='solids_massfrac', unit='ppm',
                        value=self.decantation_overflow_solids_massfrac,
                        latex_name=r'$C_1$',
                        info='Decantation Overflow Solids Mass Fraction')

        quantities.append(overflow_solids_massfrac)

        uo2so434minus_overflow = Species(name='UO2-(SO4)3^4-',formula_name='UO2(SO4)3^4-(aq)',
                           atoms=['U','2*O','3*S','12*O'],
                           info='UO2-(SO4)3^4-')
        species.append(uo2so434minus_overflow)

        h2o_overflow = Species(name='H2O',formula_name='H2O(aq)',
                           atoms=['2*H','O'],
                           info='H2O')
        species.append(h2o_overflow)

        h2so4_overflow = Species(name='H2SO4',formula_name='H2SO4(aq)',
                           atoms=['2*H','S','4*O'],
                           info='H2SO4')
        species.append(h2so4_overflow)

        iron_overflow = Species(name='Fe', formula_name='Fe(s)',
                           atoms=['Fe'],
                           info='Fe')
        species.append(iron_overflow)

        copper_overflow = Species(name='Cu', formula_name='Cu(s)',
                           atoms=['Cu'],
                           info='Cu')
        species.append(copper_overflow)

        gold_overflow = Species(name='Au', formula_name='Au(s)',
                           atoms=['Au'],
                           info='Au')
        species.append(gold_overflow)

        self.decantation_overflow_phase = Phase(time_stamp=self.initial_time,
                                                time_unit='s', quantities=quantities, species=species)


        #***************************************************************************************
        # F I L T R A T I O N
        #***************************************************************************************

        # Filtration Slurry Phase History (internal state/external)
        quantities = list()
        species = list()  # Is it proper to rest the species list too?

        slurry_mass_flowrate = Quantity(name='mass_flowrate',
                                       formal_name='mdot', unit='kg/s',
                                       value=self.filtration_slurry_mass_flowrate,
                                       latex_name=r'$\dot{m}_4$',
                                       info='Filtration Slurry Mass Flowrate')
        quantities.append(slurry_mass_flowrate)

        slurry_solids_massfrac = Quantity(name='solids_massfrac',
                        formal_name='solids_massfrac', unit='ppm',
                        value=self.filtration_slurry_solids_massfrac,
                        latex_name=r'$C_1$',
                        info='Filtration Slurry Solids Mass Fraction')

        quantities.append(slurry_solids_massfrac)

        uo2so434minus_slurry = Species(name='UO2-(SO4)3^4-',formula_name='UO2(SO4)3^4-(aq)',
                           atoms=['U','2*O','3*S','12*O'],
                           info='UO2-(SO4)3^4-')
        species.append(uo2so434minus_slurry)

        h2o_slurry = Species(name='H2O',formula_name='H2O(aq)',
                           atoms=['2*H','O'],
                           info='H2O')
        species.append(h2o_slurry)

        h2so4_slurry = Species(name='H2SO4',formula_name='H2SO4(aq)',
                           atoms=['2*H','S','4*O'],
                           info='H2SO4')
        species.append(h2so4_slurry)

        iron_slurry = Species(name='Fe', formula_name='Fe(s)',
                           atoms=['Fe'],
                           info='Fe')
        species.append(iron_slurry)

        copper_slurry = Species(name='Cu', formula_name='Cu(s)',
                           atoms=['Cu'],
                           info='Cu')
        species.append(copper_slurry)

        gold_slurry = Species(name='Au', formula_name='Au(s)',
                           atoms=['Au'],
                           info='Au')
        species.append(gold_slurry)

        self.filtration_slurry_phase = Phase(time_stamp=self.initial_time,
                                  time_unit='s', quantities=quantities, species=species)

        # Filtration Filtrate Phase History (internal state/external)
        quantities = list()
        species = list()  # Is it proper to rest the species list too?

        filtrate_mass_flowrate = Quantity(name='mass_flowrate',
                                       formal_name='mdot', unit='kg/s',
                                       value=self.filtration_filtrate_mass_flowrate,
                                       latex_name=r'$\dot{m}_4$',
                                       info='Filtration Filtrate Mass Flowrate')
        quantities.append(filtrate_mass_flowrate)

        filtrate_solids_massfrac = Quantity(name='solids_massfrac',
                        formal_name='solids_massfrac', unit='ppm',
                        value=self.filtration_filtrate_solids_massfrac,
                        latex_name=r'$C_1$',
                        info='Filtration Filtrate Solids Mass Fraction')

        quantities.append(filtrate_solids_massfrac)

        uo2so434minus_filtrate = Species(name='UO2-(SO4)3^4-',formula_name='UO2(SO4)3^4-(aq)',
                           atoms=['U','2*O','3*S','12*O'],
                           info='UO2-(SO4)3^4-')
        species.append(uo2so434minus_filtrate)

        h2o_filtrate = Species(name='H2O',formula_name='H2O(aq)',
                           atoms=['2*H','O'],
                           info='H2O')
        species.append(h2o_filtrate)

        h2so4_filtrate = Species(name='H2SO4',formula_name='H2SO4(aq)',
                           atoms=['2*H','S','4*O'],
                           info='H2SO4')
        species.append(h2so4_filtrate)

        iron_filtrate = Species(name='Fe', formula_name='Fe(s)',
                           atoms=['Fe'],
                           info='Fe')
        species.append(iron_filtrate)

        copper_filtrate = Species(name='Cu', formula_name='Cu(s)',
                           atoms=['Cu'],
                           info='Cu')
        species.append(copper_filtrate)

        gold_filtrate = Species(name='Au', formula_name='Au(s)',
                           atoms=['Au'],
                           info='Au')
        species.append(gold_filtrate)

        self.filtration_filtrate_phase = Phase(time_stamp=self.initial_time,
                                  time_unit='s', quantities=quantities, species=species)

        #***************************************************************************************
        # S T A T E  P H A S E
        #***************************************************************************************

    def run(self, *args):

        # Some logic for logging time stamps
        if self.initial_time + self.time_step > self.end_time:
            self.end_time = self.initial_time + self.time_step

        time = self.initial_time

        print_time = self.initial_time
        print_time_step = self.show_time[1]

        if print_time_step < self.time_step:
            print_time_step = self.time_step

        while time <= self.end_time:

            if self.show_time[0] and \
               (print_time <= time < print_time+print_time_step):

                msg = self.name+'::run():time[m]='+ str(round(time/unit.minute, 1))
                self.log.info(msg)

                self.__logit = True
                print_time += self.show_time[1]

            else:
                self.__logit = False

            # Evolve one time step
            #---------------------

            time = self.__step(time)

            # Communicate information
            #------------------------

            self.__call_ports(time)

        self.end_time = time # correct the final time if needed

    def __call_ports(self, time):

        # Interactions in the std feed port
        #------------------------------
        # One way "from" std feed port

        # Receive from
        if self.get_port('std-feed').connected_port:

            self.send(time, 'std-feed')

            (check_time, feed_phase) = self.recv('std-feed')
            assert abs(check_time-time) <= 1e-6

            # insert data from std-feed_phase into decantation_feed_phase history

        # Interactions in the ccd feed port
        #------------------------------
        # One way "from" feed port

        # Receive from
        if self.get_port('ccd-feed').connected_port:

            self.send(time, 'ccd-feed')

            (check_time, feed_phase) = self.recv('ccd-feed')
            assert abs(check_time-time) <= 1e-6

            # insert data from ccd-feed_phase into decantation_feed_phase history

        # Interactions in the raffinate feed port
        #------------------------------
        # One way "from" raffinate feed port

        # Receive from
        if self.get_port('raffinate-feed').connected_port:

            self.send(time, 'raffinate-feed')

            (check_time, feed_phase) = self.recv('raffinate-feed')
            assert abs(check_time-time) <= 1e-6

            # insert data from raffinate-feed_phase into decantation_feed_phase history

        # Interactions in the filtrate port
        #----------------------------------
        # One way "to" filtrate port

        # Send to
        if self.get_port('filtrate').connected_port:

            msg_time = self.recv('filtrate')

            '''
            temp = self.primary_outflow_phase.get_value('temp', msg_time)
            primary_outflow = dict()
            primary_outflow['temperature'] = temp
            primary_outflow['pressure'] = self.primary_pressure
            primary_outflow['mass_flowrate'] = self.primary_mass_flowrate
            primary_outflow['quality'] = 0.0
            '''
            # extract filtration_filtrate_phase data at msg_time to send 

            self.send((msg_time, self.filtration_filtrate_phase), 'filtrate')

            # Interactions in the ccd overflow port
            # ----------------------------------
            # One way "to" ccd overflow port

            # Send to
            if self.get_port('ccd-overflow').connected_port:
                msg_time = self.recv('ccd-overflow')

                '''
                temp = self.primary_outflow_phase.get_value('temp', msg_time)
                primary_outflow = dict()
                primary_outflow['temperature'] = temp
                primary_outflow['pressure'] = self.primary_pressure
                primary_outflow['mass_flowrate'] = self.primary_mass_flowrate
                primary_outflow['quality'] = 0.0
                '''
                # extract filtration_filtrate_phase data at msg_time to send

                #this is not filtration filtrate phase v
                self.send((msg_time, self.filtration_filtrate_phase), 'ccd-overflow')

            # Interactions in the std-underflow port
            # ----------------------------------
            # One way "to" std underflow port

            # Send to
            if self.get_port('std-underflow').connected_port:
                msg_time = self.recv('std-underflow')

                '''
                temp = self.primary_outflow_phase.get_value('temp', msg_time)
                primary_outflow = dict()
                primary_outflow['temperature'] = temp
                primary_outflow['pressure'] = self.primary_pressure
                primary_outflow['mass_flowrate'] = self.primary_mass_flowrate
                primary_outflow['quality'] = 0.0
                '''
                # extract filtration_filtrate_phase data at msg_time to send

                self.send((msg_time, self.filtration_filtrate_phase), 'std-underflow')

    def __step(self, time=0.0):
        """Stepping Decantation-Filtration in time
        """

        '''
        # Get state values
        u_0 = self.__get_state_vector(time)

        t_interval_sec = np.linspace(time, time+self.time_step, num=2)

        max_n_steps_per_time_step = 1500 # max number of nonlinear algebraic solver
                                         # iterations per time step

        (u_vec_hist, info_dict) = odeint(self.__f_vec, u_0, t_interval_sec,
                                         rtol=1e-7, atol=1e-8,
                                         mxstep=max_n_steps_per_time_step,
                                         full_output=True, tfirst=False)

        assert info_dict['message'] == 'Integration successful.', info_dict['message']

        u_vec = u_vec_hist[1, :]  # solution vector at final time step

        temp_p = u_vec[0] # primary outflow temp
        temp_s = u_vec[1] # secondary outflow temp

        # Update phases
        primary_outflow = self.primary_outflow_phase.get_row(time)
        secondary_inflow = self.secondary_inflow_phase.get_row(time)
        secondary_outflow = self.secondary_outflow_phase.get_row(time)
        steamer = self.state_phase.get_row(time)
        '''

        time += self.time_step

        '''
        self.primary_outflow_phase.add_row(time, primary_outflow)
        self.primary_outflow_phase.set_value('temp', temp_p, time)
        self.primary_outflow_phase.set_value('flowrate', self.primary_mass_flowrate, time)

        self.secondary_inflow_phase.add_row(time, secondary_inflow)
        self.secondary_inflow_phase.set_value('temp', self.secondary_inflow_temp, time)
        self.secondary_inflow_phase.set_value('flowrate', self.secondary_mass_flowrate, time)

        self.secondary_outflow_phase.add_row(time, secondary_outflow)
        self.secondary_outflow_phase.set_value('temp', temp_s, time)
        self.secondary_outflow_phase.set_value('flowrate', self.secondary_mass_flowrate, time)
        self.secondary_outflow_phase.set_value('pressure', self.secondary_pressure, time)
        self.secondary_outflow_phase.set_value('quality', self.secondary_outflow_quality, time)

        self.state_phase.add_row(time, steamer)

        # Primary residence time
        self.state_phase.set_value('tau_p', self.tau_p, time)

        # Secondary residence time
        self.state_phase.set_value('tau_s', self.tau_s, time)

        # Heat flux and Nusselt number
        heatflux = -self.heat_sink_pwr/self.heat_transfer_area
        self.state_phase.set_value('heatflux', heatflux, time)

        self.state_phase.set_value('nusselt_p', self.nusselt_p, time)

        self.state_phase.set_value('nusselt_s', self.nusselt_s, time)
        '''

        return time<|MERGE_RESOLUTION|>--- conflicted
+++ resolved
@@ -46,13 +46,8 @@
 
    + Filtration:
 
-<<<<<<< HEAD
    Source of info:
    https://www.911metallurgist.com/blog/uranium-extraction-process
-=======
-Source:
- https://www.911metallurgist.com/blog/uranium-extraction-process
->>>>>>> a471e637
 """
 
 import logging
