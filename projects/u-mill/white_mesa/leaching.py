--- conflicted
+++ resolved
@@ -30,22 +30,18 @@
 
    + Pre-Leaching
 
-<<<<<<< HEAD
-   Add info here... what ore mineral (brannerite)?
-                    what oxidation process?
-
-                    Carnotite sandstone 0.2% U3O8, 1.5-2.0% V2O5
-                    Arizona Strip breccia pipe 0.5-0.9% U3O8
-                    Example of Breccia Pipe Ore Metal Concentrations: 3000 ppm Arsenic, 200 ppm Cobalt,
-                    8000 ppm copper, 6 ppm mercury, 260 ppm molybdenum, 500 ppm nickel, 1% lead,
-                    3000 ppm uranium (0.3%), 150 ppm Zinc. These concentrations can vary from 0.2-2% (20000-2000 ppm)
-                    The original mill design planned for 0.2-0.9% uranium. This is a relatively high concentration
-                    compared to many mines but is well within the averages/usuals for most mines.
-                    Uranium typically exists in the ores in the form of U3O8.
+     what oxidation process?
+
+     - Carnotite sandstone 0.2% U3O8, 1.5-2.0% V2O5
+     - Arizona Strip breccia pipe 0.5-0.9% U3O8
+     - Example of Breccia Pipe Ore Metal Concentrations: 3000 ppm Arsenic, 200 ppm Cobalt,
+     - 8000 ppm copper, 6 ppm mercury, 260 ppm molybdenum, 500 ppm nickel, 1% lead,
+     - 3000 ppm uranium (0.3%), 150 ppm Zinc. These concentrations can vary from 0.2-2% (20000-2000 ppm)
+     - The original mill design planned for 0.2-0.9% uranium. This is a relatively high concentration
+       compared to many mines but is well within the averages/usuals for most mines.
+     - Uranium typically exists in the ores in the form of U3O8.
 
       *Pre-Leach Ore Feed
-          -Mix of 1ton of ore and water
-
           -55-58% solids
           -90t/hr ore. 1.5t/min
           -1.5t/0.55=2.727t total feed. 2727.27 kg/min
@@ -57,34 +53,6 @@
           -Agitated tank (Energy intensive usually)
           -To maintain low pH conductivity readings with automatic control often work
           -Iron Concentration of 7g/L to get extraction of 93%
-=======
-     what oxidation process?
-
-     - Carnotite sandstone 0.2% U3O8, 1.5-2.0% V2O5
-     - Arizona Strip breccia pipe 0.5-0.9% U3O8
-     - Example of Breccia Pipe Ore Metal Concentrations: 3000 ppm Arsenic, 200 ppm Cobalt,
-     - 8000 ppm copper, 6 ppm mercury, 260 ppm molybdenum, 500 ppm nickel, 1% lead,
-     - 3000 ppm uranium (0.3%), 150 ppm Zinc. These concentrations can vary from 0.2-2% (20000-2000 ppm)
-     - The original mill design planned for 0.2-0.9% uranium. This is a relatively high concentration
-       compared to many mines but is well within the averages/usuals for most mines.
-     - Uranium typically exists in the ores in the form of U3O8.
-
-     * Pre-Leach Ore Feed
-          - Mix of 1ton of ore and water
-          - 55-58% solids. On a basis of 1 ton of ore feed....
-          - 1000 kg ore
-          - 1000 / 0.55 = 1818.18 kg total
-          - 818.18 kg water
-
-      * Pre-Leach Output
-          - 22% solids
-          - Pulp or solids density is 22%. So 1t of ore into the preleach leaves with 220kg of solids
-          - pH maintained below 2.0
-      * Process Information
-          - Agitated tank (Energy intensive usually)
-          - To maintain low pH conductivity readings with automatic control often work
-          - Iron Concentration of 7g/L to get extraction of 93%
->>>>>>> 7c4bb9de
 
    + Acid-Leaching
 
