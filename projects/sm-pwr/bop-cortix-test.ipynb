--- conflicted
+++ resolved
@@ -82,11 +82,9 @@
      "name": "stderr",
      "output_type": "stream",
      "text": [
-<<<<<<< HEAD
-      "[2672] 2020-11-17 21:17:03,077 - cortix - INFO - Created Cortix object \n",
-=======
+
       "[18621] 2020-11-17 22:17:25,535 - cortix - INFO - Created Cortix object \n",
->>>>>>> 79ebbaf0
+
       "_____________________________________________________________________________\n",
       "                             L A U N C H I N G                               \n",
       "_____________________________________________________________________________\n",
@@ -217,11 +215,8 @@
        "</svg>\r\n"
       ],
       "text/plain": [
-<<<<<<< HEAD
-       "<graphviz.dot.Digraph at 0x1cdbdfde9d0>"
-=======
+
        "<graphviz.dot.Digraph at 0x7f09d9fb0d50>"
->>>>>>> 79ebbaf0
       ]
      },
      "execution_count": 4,
@@ -245,27 +240,7 @@
   },
   {
    "cell_type": "code",
-<<<<<<< Updated upstream
-   "execution_count": null,
-   "metadata": {},
-   "outputs": [],
-=======
-   "execution_count": 5,
-   "metadata": {
-    "scrolled": false
-   },
-   "outputs": [
-    {
-     "name": "stderr",
-     "output_type": "stream",
-     "text": [
-      "[2672] 2020-11-17 21:17:10,399 - cortix - INFO - Launching Module <reactor.SMPWR object at 0x000001CDBA914910>\n",
-      "[2672] 2020-11-17 21:17:10,490 - cortix - INFO - Launching Module <steamer.Steamer object at 0x000001CDBA9140D0>\n",
-      "[2672] 2020-11-17 21:17:13,976 - cortix - INFO - run()::Elapsed wall clock time [s]: 10.9\n"
-     ]
-    }
-   ],
->>>>>>> Stashed changes
+
    "source": [
     "'''Balance of Plant Network Connectivity'''\n",
     "\n",
@@ -287,60 +262,7 @@
      "name": "stderr",
      "output_type": "stream",
      "text": [
-<<<<<<< HEAD
-      "[2672] 2020-11-17 21:17:18,896 - cortix - INFO - Closed Cortix object.\n",
-=======
-      "[18621] 2020-11-17 22:17:25,650 - cortix - INFO - Launching Module <reactor.SMPWR object at 0x7f09d9ffe6d0>\n",
-      "[18621] 2020-11-17 22:17:25,659 - cortix - INFO - Launching Module <steamer.Steamer object at 0x7f09d9fb0090>\n",
-      "[18621] 2020-11-17 22:17:25,660 - cortix - INFO - SMPWR::run():time[m]=0.0\n",
-      "[18621] 2020-11-17 22:17:25,665 - cortix - INFO - Steamer::run():time[m]=0.0\n",
-      "[18621] 2020-11-17 22:17:25,865 - cortix - INFO - Steamer::run():time[m]=5.0\n",
-      "[18621] 2020-11-17 22:17:25,878 - cortix - INFO - SMPWR::run():time[m]=5.0\n",
-      "[18621] 2020-11-17 22:17:26,050 - cortix - INFO - Steamer::run():time[m]=10.0\n",
-      "[18621] 2020-11-17 22:17:26,061 - cortix - INFO - SMPWR::run():time[m]=10.0\n",
-      "[18621] 2020-11-17 22:17:26,221 - cortix - INFO - Steamer::run():time[m]=15.0\n",
-      "[18621] 2020-11-17 22:17:26,234 - cortix - INFO - SMPWR::run():time[m]=15.0\n",
-      "[18621] 2020-11-17 22:17:26,389 - cortix - INFO - Steamer::run():time[m]=20.0\n",
-      "[18621] 2020-11-17 22:17:26,403 - cortix - INFO - SMPWR::run():time[m]=20.0\n",
-      "[18621] 2020-11-17 22:17:26,561 - cortix - INFO - Steamer::run():time[m]=25.0\n",
-      "[18621] 2020-11-17 22:17:26,573 - cortix - INFO - SMPWR::run():time[m]=25.0\n",
-      "[18621] 2020-11-17 22:17:26,730 - cortix - INFO - Steamer::run():time[m]=30.0\n",
-      "[18621] 2020-11-17 22:17:26,742 - cortix - INFO - SMPWR::run():time[m]=30.0\n",
-      "[18621] 2020-11-17 22:17:26,907 - cortix - INFO - Steamer::run():time[m]=35.0\n",
-      "[18621] 2020-11-17 22:17:26,920 - cortix - INFO - SMPWR::run():time[m]=35.0\n",
-      "[18621] 2020-11-17 22:17:27,071 - cortix - INFO - Steamer::run():time[m]=40.0\n",
-      "[18621] 2020-11-17 22:17:27,084 - cortix - INFO - SMPWR::run():time[m]=40.0\n",
-      "[18621] 2020-11-17 22:17:27,229 - cortix - INFO - Steamer::run():time[m]=45.0\n",
-      "[18621] 2020-11-17 22:17:27,241 - cortix - INFO - SMPWR::run():time[m]=45.0\n",
-      "[18621] 2020-11-17 22:17:27,398 - cortix - INFO - Steamer::run():time[m]=50.0\n",
-      "[18621] 2020-11-17 22:17:27,411 - cortix - INFO - SMPWR::run():time[m]=50.0\n",
-      "[18621] 2020-11-17 22:17:27,569 - cortix - INFO - Steamer::run():time[m]=55.0\n",
-      "[18621] 2020-11-17 22:17:27,581 - cortix - INFO - SMPWR::run():time[m]=55.0\n",
-      "[18621] 2020-11-17 22:17:27,740 - cortix - INFO - Steamer::run():time[m]=60.0\n",
-      "[18621] 2020-11-17 22:17:27,754 - cortix - INFO - SMPWR::run():time[m]=60.0\n",
-      "[18621] 2020-11-17 22:17:27,790 - cortix - INFO - run()::Elapsed wall clock time [s]: 2.25\n"
-     ]
-    }
-   ],
-   "source": [
-    "'''Run'''\n",
-    "\n",
-    "plant.run()  # Run network dynamics simulation"
-   ]
-  },
-  {
-   "cell_type": "code",
-   "execution_count": 6,
-   "metadata": {
-    "scrolled": false
-   },
-   "outputs": [
-    {
-     "name": "stderr",
-     "output_type": "stream",
-     "text": [
-      "[18621] 2020-11-17 22:17:27,798 - cortix - INFO - Closed Cortix object.\n",
->>>>>>> 79ebbaf0
+
       "_____________________________________________________________________________\n",
       "                           T E R M I N A T I N G                             \n",
       "_____________________________________________________________________________\n",
@@ -358,11 +280,8 @@
       "     `\"\"***~\"`                                           \"\"\n",
       "                             https://cortix.org                              \n",
       "_____________________________________________________________________________\n",
-<<<<<<< HEAD
-      "[2672] 2020-11-17 21:17:18,896 - cortix - INFO - close()::Elapsed wall clock time [s]: 15.82\n"
-=======
+
       "[18621] 2020-11-17 22:17:27,799 - cortix - INFO - close()::Elapsed wall clock time [s]: 2.26\n"
->>>>>>> 79ebbaf0
      ]
     }
    ],
