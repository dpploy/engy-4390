{
 "cells": [
  {
   "cell_type": "markdown",
   "metadata": {},
   "source": [
    "**Engy-4390** Nuclear Systems Design and Analysis, UMass Lowell, Chem. Eng. Nuclear Program Fall 2020\n",
    "\n",
    "# NuScale 720 SMR BoP Cortix Testing\n",
    "$  \n",
    "  \\newcommand{\\Amtrx}{\\boldsymbol{\\mathsf{A}}}\n",
    "  \\newcommand{\\Bmtrx}{\\boldsymbol{\\mathsf{B}}}\n",
    "  \\newcommand{\\Mmtrx}{\\boldsymbol{\\mathsf{M}}}\n",
    "  \\newcommand{\\Imtrx}{\\boldsymbol{\\mathsf{I}}}\n",
    "  \\newcommand{\\Pmtrx}{\\boldsymbol{\\mathsf{P}}}\n",
    "  \\newcommand{\\Lmtrx}{\\boldsymbol{\\mathsf{L}}}\n",
    "  \\newcommand{\\Umtrx}{\\boldsymbol{\\mathsf{U}}}\n",
    "  \\newcommand{\\Smtrx}{\\boldsymbol{\\mathsf{S}}}\n",
    "  \\newcommand{\\xvec}{\\boldsymbol{\\mathsf{x}}}\n",
    "  \\newcommand{\\uvar}{\\boldsymbol{u}}\n",
    "  \\newcommand{\\fvar}{\\boldsymbol{f}}\n",
    "  \\newcommand{\\avec}{\\boldsymbol{\\mathsf{a}}}\n",
    "  \\newcommand{\\bvec}{\\boldsymbol{\\mathsf{b}}}\n",
    "  \\newcommand{\\cvec}{\\boldsymbol{\\mathsf{c}}}\n",
    "  \\newcommand{\\rvec}{\\boldsymbol{\\mathsf{r}}}\n",
    "  \\newcommand{\\mvec}{\\boldsymbol{\\mathsf{m}}}\n",
    "  \\newcommand{\\gvec}{\\boldsymbol{\\mathsf{g}}}\n",
    "  \\newcommand{\\zerovec}{\\boldsymbol{\\mathsf{0}}}\n",
    "  \\newcommand{\\norm}[1]{\\bigl\\lVert{#1}\\bigr\\rVert}\n",
    "  \\newcommand{\\transpose}[1]{{#1}^\\top}\n",
    "  \\DeclareMathOperator{\\rank}{rank}\n",
    "  \\newcommand{\\Power}{\\mathcal{P}}\n",
    "$"
   ]
  },
  {
   "cell_type": "markdown",
   "metadata": {},
   "source": [
    "**Students:** Jack and Nik <br>\n",
    "**Course:** Engy-4390 Nuclear Systems Design and Analysis  <br>\n",
    "**Mentor:** Prof. Valmor F. de Almeida\n",
    "\n",
    "UMass Lowell, Dept. of Chemical Engineering, Nuclear Energy Program \n",
    "<br>\n",
    "**11Dec2020**"
   ]
  },
  {
   "cell_type": "code",
   "execution_count": 1,
   "metadata": {},
   "outputs": [
    {
     "name": "stderr",
     "output_type": "stream",
     "text": [
      "[15160] 2020-11-15 16:30:15,860 - cortix - INFO - Created Cortix object \n",
      "_____________________________________________________________________________\n",
      "                             L A U N C H I N G                               \n",
      "_____________________________________________________________________________\n",
      "      ...                                        s       .     (TAAG Fraktur)\n",
      "   xH88\"`~ .x8X                                 :8      @88>\n",
      " :8888   .f\"8888Hf        u.      .u    .      .88      %8P      uL   ..\n",
      ":8888>  X8L  ^\"\"`   ...ue888b   .d88B :@8c    :888ooo    .     .@88b  @88R\n",
      "X8888  X888h        888R Y888r =\"8888f8888r -*8888888  .@88u  \"\"Y888k/\"*P\n",
      "88888  !88888.      888R I888>   4888>\"88\"    8888    888E`    Y888L\n",
      "88888   %88888      888R I888>   4888> \"      8888      888E      8888\n",
      "88888 `> `8888>     888R I888>   4888>        8888      888E      `888N\n",
      "`8888L %  ?888   ! u8888cJ888   .d888L .+    .8888Lu=   888E   .u./\"888&\n",
      " `8888  `-*\"\"   /   \"*888*P\"    ^\"8888*\"     ^%888*     888&  d888\" Y888*\"\n",
      "   \"888.      :\"      \"Y\"          \"Y\"         \"Y\"      R888\" ` \"Y   Y\"\n",
      "     `\"\"***~\"`                                           \"\"\n",
      "                             https://cortix.org                              \n",
      "_____________________________________________________________________________\n"
     ]
    }
   ],
   "source": [
    "try:\n",
    "    import cortix, iapws\n",
    "except ImportError:\n",
    "    print('Installing missing packages...')\n",
    "    print('')\n",
    "    !pip install cortix iapws\n",
    "    import cortix, iapws\n",
    "\n",
    "from cortix import Cortix\n",
    "from cortix import Network\n",
    "from reactor import SMPWR\n",
    "from steamer import Steamer\n",
    "\n",
    "import scipy.constants as unit\n",
    "\n",
    "end_time = 1 * unit.hour \n",
    "unit.second = 1.0\n",
    "time_step = 30.0 * unit.second\n",
    "show_time = (True,5*unit.minute)\n",
    "\n",
    "use_mpi = False  # True for MPI; False for Python multiprocessing\n",
    "\n",
    "plant = Cortix(use_mpi=use_mpi, splash=True) # System top level\n",
    "\n",
    "plant_net = plant.network = Network() # Network"
   ]
  },
  {
   "cell_type": "code",
   "execution_count": 2,
   "metadata": {},
   "outputs": [],
   "source": [
    "'''Reactor'''\n",
    "\n",
    "reactor = SMPWR()  # Create reactor module\n",
    "\n",
    "reactor.name = 'SMPWR'\n",
    "reactor.save = True\n",
    "reactor.time_step = time_step\n",
    "reactor.end_time = end_time\n",
    "reactor.show_time = show_time\n",
    "\n",
    "plant_net.module(reactor)  # Add reactor module to network"
   ]
  },
  {
   "cell_type": "code",
   "execution_count": 4,
   "metadata": {},
   "outputs": [],
   "source": [
    "'''Steamer'''\n",
    "\n",
    "steamer = Steamer()  # Create reactor module\n",
    "\n",
    "steamer.name = 'Steamer'\n",
    "steamer.save = True\n",
    "steamer.time_step = time_step\n",
    "steamer.end_time = end_time\n",
    "steamer.show_time = show_time\n",
    "\n",
    "plant_net.module(steamer)  # Add steamer module to network"
   ]
  },
  {
   "cell_type": "code",
   "execution_count": 5,
   "metadata": {},
   "outputs": [
    {
     "data": {
      "image/svg+xml": [
       "<?xml version=\"1.0\" encoding=\"UTF-8\" standalone=\"no\"?>\r\n",
       "<!DOCTYPE svg PUBLIC \"-//W3C//DTD SVG 1.1//EN\"\r\n",
       " \"http://www.w3.org/Graphics/SVG/1.1/DTD/svg11.dtd\">\r\n",
       "<!-- Generated by graphviz version 2.38.0 (20140413.2041)\r\n",
       " -->\r\n",
       "<!-- Title: network&#45;0 Pages: 1 -->\r\n",
       "<svg width=\"277pt\" height=\"110pt\"\r\n",
       " viewBox=\"0.00 0.00 277.06 110.00\" xmlns=\"http://www.w3.org/2000/svg\" xmlns:xlink=\"http://www.w3.org/1999/xlink\">\r\n",
       "<g id=\"graph0\" class=\"graph\" transform=\"scale(1 1) rotate(0) translate(4 106)\">\r\n",
       "<title>network&#45;0</title>\r\n",
       "<polygon fill=\"white\" stroke=\"none\" points=\"-4,4 -4,-106 273.061,-106 273.061,4 -4,4\"/>\r\n",
       "<!-- 0 -->\r\n",
       "<g id=\"node1\" class=\"node\"><title>0</title>\r\n",
       "<polygon fill=\"lightgrey\" stroke=\"black\" points=\"241.597,-18 216.064,-36 164.997,-36 139.464,-18 164.997,-2.13163e-014 216.064,-0 241.597,-18\"/>\r\n",
       "<text text-anchor=\"middle\" x=\"190.53\" y=\"-14.3\" font-family=\"Times New Roman,serif\" font-size=\"14.00\">SMPWR</text>\r\n",
       "</g>\r\n",
       "<!-- 2 -->\r\n",
       "<g id=\"node3\" class=\"node\"><title>2</title>\r\n",
       "<polygon fill=\"lightgrey\" stroke=\"black\" points=\"93.0909,-18 69.8106,-36 23.25,-36 -0.0303228,-18 23.25,-4.26326e-014 69.8106,-2.13163e-014 93.0909,-18\"/>\r\n",
       "<text text-anchor=\"middle\" x=\"46.5303\" y=\"-14.3\" font-family=\"Times New Roman,serif\" font-size=\"14.00\">Steamer</text>\r\n",
       "</g>\r\n",
       "<!-- 0&#45;&gt;2 -->\r\n",
       "<g id=\"edge1\" class=\"edge\"><title>0&#45;&gt;2</title>\r\n",
       "<path fill=\"none\" stroke=\"black\" d=\"M139.356,-18C127.726,-18 115.304,-18 103.452,-18\"/>\r\n",
       "<polygon fill=\"black\" stroke=\"black\" points=\"103.218,-14.5001 93.2177,-18 103.218,-21.5001 103.218,-14.5001\"/>\r\n",
       "</g>\r\n",
       "<!-- 1 -->\r\n",
       "<g id=\"node2\" class=\"node\"><title>1</title>\r\n",
       "<polygon fill=\"lightgrey\" stroke=\"black\" points=\"269.091,-84 245.811,-102 199.25,-102 175.97,-84 199.25,-66 245.811,-66 269.091,-84\"/>\r\n",
       "<text text-anchor=\"middle\" x=\"222.53\" y=\"-80.3\" font-family=\"Times New Roman,serif\" font-size=\"14.00\">Steamer</text>\r\n",
       "</g>\r\n",
       "</g>\r\n",
       "</svg>\r\n"
      ],
      "text/plain": [
       "<graphviz.dot.Digraph at 0x259475849a0>"
      ]
     },
     "execution_count": 5,
     "metadata": {},
     "output_type": "execute_result"
    }
   ],
   "source": [
    "'''Balance of Plant Network Connectivity'''\n",
    "\n",
    "plant_net.connect([reactor, 'coolant-outflow'], [steamer, 'primary-inflow'])\n",
    "\n",
    "plant_net.draw()"
   ]
  },
  {
   "cell_type": "code",
   "execution_count": 5,
   "metadata": {
    "scrolled": false
   },
   "outputs": [
    {
     "name": "stderr",
     "output_type": "stream",
     "text": [
      "[1642] 2020-11-15 15:38:05,888 - cortix - INFO - Launching Module <reactor.SMPWR object at 0x7f840a7926d0>\n",
      "[1642] 2020-11-15 15:38:05,892 - cortix - INFO - Launching Module <steamer.Steamer object at 0x7f83f8a396d0>\n",
      "[1642] 2020-11-15 15:38:05,892 - cortix - INFO - SMPWR::run():time[m]=0.0\n",
      "[1642] 2020-11-15 15:38:05,897 - cortix - INFO - Steamer::run():time[m]=0.0\n",
      "[1642] 2020-11-15 15:38:06,053 - cortix - INFO - Steamer::run():time[m]=5.0\n",
      "[1642] 2020-11-15 15:38:06,068 - cortix - INFO - SMPWR::run():time[m]=5.0\n",
      "[1642] 2020-11-15 15:38:06,207 - cortix - INFO - Steamer::run():time[m]=10.0\n",
      "[1642] 2020-11-15 15:38:06,229 - cortix - INFO - SMPWR::run():time[m]=10.0\n",
      "[1642] 2020-11-15 15:38:06,362 - cortix - INFO - Steamer::run():time[m]=15.0\n",
      "[1642] 2020-11-15 15:38:06,376 - cortix - INFO - SMPWR::run():time[m]=15.0\n",
      "[1642] 2020-11-15 15:38:06,502 - cortix - INFO - Steamer::run():time[m]=20.0\n",
      "[1642] 2020-11-15 15:38:06,517 - cortix - INFO - SMPWR::run():time[m]=20.0\n",
      "[1642] 2020-11-15 15:38:06,650 - cortix - INFO - Steamer::run():time[m]=25.0\n",
      "[1642] 2020-11-15 15:38:06,664 - cortix - INFO - SMPWR::run():time[m]=25.0\n",
      "[1642] 2020-11-15 15:38:06,799 - cortix - INFO - Steamer::run():time[m]=30.0\n",
      "[1642] 2020-11-15 15:38:06,813 - cortix - INFO - SMPWR::run():time[m]=30.0\n",
      "[1642] 2020-11-15 15:38:06,945 - cortix - INFO - Steamer::run():time[m]=35.0\n",
      "[1642] 2020-11-15 15:38:06,962 - cortix - INFO - SMPWR::run():time[m]=35.0\n",
      "[1642] 2020-11-15 15:38:07,102 - cortix - INFO - Steamer::run():time[m]=40.0\n",
      "[1642] 2020-11-15 15:38:07,117 - cortix - INFO - SMPWR::run():time[m]=40.0\n",
      "[1642] 2020-11-15 15:38:07,254 - cortix - INFO - Steamer::run():time[m]=45.0\n",
      "[1642] 2020-11-15 15:38:07,274 - cortix - INFO - SMPWR::run():time[m]=45.0\n",
      "[1642] 2020-11-15 15:38:07,411 - cortix - INFO - Steamer::run():time[m]=50.0\n",
      "[1642] 2020-11-15 15:38:07,425 - cortix - INFO - SMPWR::run():time[m]=50.0\n",
      "[1642] 2020-11-15 15:38:07,559 - cortix - INFO - Steamer::run():time[m]=55.0\n",
      "[1642] 2020-11-15 15:38:07,574 - cortix - INFO - SMPWR::run():time[m]=55.0\n",
      "[1642] 2020-11-15 15:38:07,707 - cortix - INFO - Steamer::run():time[m]=60.0\n",
      "[1642] 2020-11-15 15:38:07,728 - cortix - INFO - SMPWR::run():time[m]=60.0\n",
      "[1642] 2020-11-15 15:38:07,753 - cortix - INFO - run()::Elapsed wall clock time [s]: 1.98\n",
      "[1642] 2020-11-15 15:38:07,753 - cortix - INFO - Closed Cortix object.\n",
      "_____________________________________________________________________________\n",
      "                           T E R M I N A T I N G                             \n",
      "_____________________________________________________________________________\n",
      "      ...                                        s       .     (TAAG Fraktur)\n",
      "   xH88\"`~ .x8X                                 :8      @88>\n",
      " :8888   .f\"8888Hf        u.      .u    .      .88      %8P      uL   ..\n",
      ":8888>  X8L  ^\"\"`   ...ue888b   .d88B :@8c    :888ooo    .     .@88b  @88R\n",
      "X8888  X888h        888R Y888r =\"8888f8888r -*8888888  .@88u  \"\"Y888k/\"*P\n",
      "88888  !88888.      888R I888>   4888>\"88\"    8888    888E`    Y888L\n",
      "88888   %88888      888R I888>   4888> \"      8888      888E      8888\n",
      "88888 `> `8888>     888R I888>   4888>        8888      888E      `888N\n",
      "`8888L %  ?888   ! u8888cJ888   .d888L .+    .8888Lu=   888E   .u./\"888&\n",
      " `8888  `-*\"\"   /   \"*888*P\"    ^\"8888*\"     ^%888*     888&  d888\" Y888*\"\n",
      "   \"888.      :\"      \"Y\"          \"Y\"         \"Y\"      R888\" ` \"Y   Y\"\n",
      "     `\"\"***~\"`                                           \"\"\n",
      "                             https://cortix.org                              \n",
      "_____________________________________________________________________________\n",
      "[1642] 2020-11-15 15:38:07,754 - cortix - INFO - close()::Elapsed wall clock time [s]: 1.98\n"
     ]
    }
   ],
   "source": [
    "'''Run'''\n",
    "\n",
    "plant.run()  # Run network dynamics simulation\n",
    "\n",
    "plant.close()  # Properly shutdow plant"
   ]
  },
  {
   "cell_type": "code",
   "execution_count": 13,
   "metadata": {},
   "outputs": [],
   "source": [
    "reactor = plant_net.modules[0]"
   ]
  },
  {
   "cell_type": "code",
   "execution_count": 14,
   "metadata": {},
   "outputs": [
    {
     "ename": "ZeroDivisionError",
     "evalue": "float division by zero",
     "output_type": "error",
     "traceback": [
      "\u001b[1;31m---------------------------------------------------------------------------\u001b[0m",
      "\u001b[1;31mZeroDivisionError\u001b[0m                         Traceback (most recent call last)",
      "\u001b[1;32m<ipython-input-14-0c6ab6ede9d0>\u001b[0m in \u001b[0;36m<module>\u001b[1;34m\u001b[0m\n\u001b[0;32m      1\u001b[0m \u001b[1;33m(\u001b[0m\u001b[0mquant\u001b[0m\u001b[1;33m,\u001b[0m \u001b[0mtime_unit\u001b[0m\u001b[1;33m)\u001b[0m \u001b[1;33m=\u001b[0m \u001b[0mreactor\u001b[0m\u001b[1;33m.\u001b[0m\u001b[0mneutron_phase\u001b[0m\u001b[1;33m.\u001b[0m\u001b[0mget_quantity_history\u001b[0m\u001b[1;33m(\u001b[0m\u001b[1;34m'neutron-dens'\u001b[0m\u001b[1;33m)\u001b[0m\u001b[1;33m\u001b[0m\u001b[1;33m\u001b[0m\u001b[0m\n\u001b[1;32m----> 2\u001b[1;33m \u001b[0mquant\u001b[0m\u001b[1;33m.\u001b[0m\u001b[0mplot\u001b[0m\u001b[1;33m(\u001b[0m\u001b[0mx_scaling\u001b[0m\u001b[1;33m=\u001b[0m\u001b[1;36m1\u001b[0m\u001b[1;33m/\u001b[0m\u001b[0munit\u001b[0m\u001b[1;33m.\u001b[0m\u001b[0mminute\u001b[0m\u001b[1;33m,\u001b[0m \u001b[0my_scaling\u001b[0m\u001b[1;33m=\u001b[0m\u001b[1;36m1\u001b[0m\u001b[1;33m/\u001b[0m\u001b[0mmax\u001b[0m\u001b[1;33m(\u001b[0m\u001b[0mquant\u001b[0m\u001b[1;33m.\u001b[0m\u001b[0mvalue\u001b[0m\u001b[1;33m)\u001b[0m\u001b[1;33m,\u001b[0m \u001b[0mx_label\u001b[0m\u001b[1;33m=\u001b[0m\u001b[1;34m'Time [m]'\u001b[0m\u001b[1;33m,\u001b[0m \u001b[0my_label\u001b[0m\u001b[1;33m=\u001b[0m\u001b[0mquant\u001b[0m\u001b[1;33m.\u001b[0m\u001b[0mformal_name\u001b[0m\u001b[1;33m+\u001b[0m\u001b[1;34m' ['\u001b[0m\u001b[1;33m+\u001b[0m\u001b[0mquant\u001b[0m\u001b[1;33m.\u001b[0m\u001b[0munit\u001b[0m\u001b[1;33m+\u001b[0m\u001b[1;34m']'\u001b[0m\u001b[1;33m)\u001b[0m\u001b[1;33m\u001b[0m\u001b[1;33m\u001b[0m\u001b[0m\n\u001b[0m",
      "\u001b[1;31mZeroDivisionError\u001b[0m: float division by zero"
     ]
    }
   ],
   "source": [
    "(quant, time_unit) = reactor.neutron_phase.get_quantity_history('neutron-dens')\n",
    "quant.plot(x_scaling=1/unit.minute, y_scaling=1/max(quant.value), x_label='Time [m]', y_label=quant.formal_name+' ['+quant.unit+']')"
   ]
  },
  {
   "cell_type": "code",
   "execution_count": 15,
   "metadata": {},
   "outputs": [],
   "source": [
    "(quant, time_unit) = reactor.neutron_phase.get_quantity_history('delayed-neutrons-cc')\n",
    "quant.plot(x_scaling=1/unit.minute, x_label='Time [m]', y_label=quant.formal_name+' ['+quant.unit+']')"
   ]
  },
  {
   "cell_type": "code",
   "execution_count": 16,
   "metadata": {},
   "outputs": [],
   "source": [
    "(quant, time_unit) = reactor.reactor_phase.get_quantity_history('fuel-temp')\n",
    "quant.plot(x_scaling=1/unit.minute, x_label='Time [m]', y_label=quant.formal_name+' ['+quant.unit+']')"
   ]
  },
  {
   "cell_type": "code",
   "execution_count": 10,
   "metadata": {},
   "outputs": [
    {
     "data": {
      "image/png": "iVBORw0KGgoAAAANSUhEUgAAAYYAAAEWCAYAAABi5jCmAAAAOXRFWHRTb2Z0d2FyZQBNYXRwbG90bGliIHZlcnNpb24zLjMuMiwgaHR0cHM6Ly9tYXRwbG90bGliLm9yZy8vihELAAAACXBIWXMAAAsTAAALEwEAmpwYAAAnWUlEQVR4nO3deZRdVZn38e+vKpWRQBJSgZBEgpgwqgFjFG1fkaHBCdoBRdtux4W+C1t923ZAbRvUtO0sbbd2YzeComLURhFFCWpQWiQGDUOAYBhTCUmqkqqQSlVqfN4/zi5yq6i56tSte+/vs9Zddeb77Jub89y9zz77KCIwMzPrUVXsAMzMbHJxYjAzs16cGMzMrBcnBjMz68WJwczMenFiMDOzXpwYrGRJepWkrZKaJZ0i6RFJZxU7rtGQdJWkTxU7DjNwYpjU0omuNZ34dqSTxyE5v+c6Se/I4bhvkXS3pJZUlq9JmjOC/fs76X8eeHdEHBIRfxrXgAeOY7mk70tqkLRX0l2S/l5S9US8/1AkLZUUkqYMsP4/0vepWVK7pI6C+RsnOt7xIOlSSdcUO45y4sQw+b0yIg4BVgCnAJcUN5yBKfOU75Sk9wOfAT4AHAY8HzgaWCtp6hje8mhg0xj2HxFJxwK3A1uBZ0bEYcAFwEpg9kTFMRYR8a6USA8B/hn4Xs98RLy02PH1NVCCK7X3KDkR4dckfQGPAGcVzH8W+GnB/POB3wFNwJ3A6QXr3grcB+wDHgLe2efY5wMbgSeAB4FzgdVAF3AAaAb+LW37AuAPwN709wUFx1mX9vtfoBV4Rp/3OTQd63V9lh8C7ALeluavAj5VsP50oC5NfwvoTsdvBj6U/gawH3iw7+cFTAO+DGxPry8D09K6W4DXpOm/SMd5WZo/C9g4wL/HNYWf/wDbnEeWrJrSZ3NCwboT0rKmtM15BeueLD8wF7gBqAca0/TiPp/5J9Nnvg+4CZif1j2WytOcXqcNEuulwDXD/D6tAz6V1jcDPwEOB75N9h36A7C0YPsA3kP23WsAPgdUFax/G9n3sxH4BXB0n30vBv4MPJyWXU6WkJ8A7gBelJafC7QDHSmuOwf4v/NkWYGl6T3enj6v3wwVU6W9ih6AX4P84/Q+0S0G7gYuT/OLgN3Ay8hqfmen+dq0/uXAsYCAFwMtwKlp3Sqyk/zZad9FwPFp3TrgHQUxzEv/Uf4GmAK8Ic0fXrD9Y8BJaX1NnzKcC3QCU/op39XAd9P0VQyQGPp+FgXLgoJE1Ofz+gTwe2ABUEt2QvtkwbqvpOmPkCXGzxSsu3yAf48dwFsH+fdaTpaozgZqgA8CW4CpaX5Ler+pwBlkJ/Xj+paf7IT7GmAmWU3k+8CPCt5nXYp5OTAjzf9LWrc0fS5P+bz7ifdSDp4sh/o+rUvxH0tW67sXeIAskU4Bvgl8o8+/za/T9+dpadt3pHV/lY51Qtr3Y8Dv+uy7Nu07Iy17U/pcpgDvT/8W0/uWY6DvC/0nhm8Cs9JnOGhMlfZyU9Lk9yNJ+8h+Le0C/iktfxPws4j4WUR0R8RaYAPZf2wi4qcR8WBkbiH7VfmitO/bgSsjYm3ad1tE3D/A+78c+HNEfCsiOiPiu8D9wCsLtrkqIjal9R199p8PNEREZz/Hfjytz8NfA5+IiF0RUQ9cRpbcIKsxvDhN/x/g0wXzL07r+3M4WcwDeT1ZjWJt+hw+T3bSeQHZr/FDyE7g7RHxK7KawBv6HiQidkfEDyOiJSL2kdXIXtxns29ExAMR0QqsIWtqHItBv08F7/lgROwFbiSrqd2c/m2/T9bUWegzEbEnIh4jq7H1lPWdwKcj4r607z8DKyQdXbDvp9O+rQARcU36XDoj4gtkNcLjxljmSyNif3qP4cRUMZwYJr+/iojZZL+gj+fgifRo4AJJTT0vsmaRhQCSXirp95L2pHUvK9h3CdkvzuE4Cni0z7JHyX5h9tg6yP4NwPwB2nEXpvV56Bv3o2kZwG3AcklHkJ1QvwkskTSfrDb1mwGOuZv0+Q7nPSOim+yzWZTWbU3LCmNaRB+SZkr6T0mPSnoixTOnzwXuHQXTLWRJZywG/T4lOwumW/uZ7xtD4fei8PM/Gri84H32kNVsB/xOSXq/pPvSBf8mslrLWH9UFL7HcGKqGE4MJSL96r+K7FcoZF/qb0XEnILXrIj4F0nTgB+mbY+IiDnAz8i+6D37HjvQW/WZ3072n6bQ04Btg+xT6DagDXh14UJJs4CXAr9Mi/aTNZ30OHKIuIbSN+6npWVERAtZO/V7gXsiop2sqenvyX4FD5SsbiZr4hnWe0oSWRLeltYt6XNxvu/n2OP9ZL+GnxcRh5LVauDgv99gRjtc8oDfp1EeD7Ky93jy80/v9c4+7zUjIn5XsP2T5ZD0IrLrSq8D5qbv814Ofh79lXmo71Pf/YYTU8VwYigtXwbOlrSC7ELoKyWdI6la0nRJp0taTNaGPY3s4mWnpJcCf1lwnP8G3irpTElVkhZJOj6t2wk8vWDbn5H9un6jpCmSXg+cSNYMMqTU7HAZ8BVJ50qqkbSUrOmhjuzCMmQXwl8maZ6kI4H39TlU37iG8l3gY5JqU03g42SfWY9bgHdzsNloXZ/5/vwT8AJJn0sxIukZkq5JXW/XAC9Pn2sN2Qm+jSzp3E52svpg+gxOJ2uOu7af95lN9gu8SdI8DjYfDkc92YX6kXxWMPj3abQ+IGmupCVkSfh7afl/AJdIOglA0mGSLhjkOLPJrlPVA1MkfZysU0OPncDSPkl3I3Bh+qxXAq8dItaRxlTWnBhKSGor/ybwjxGxlaxn0UfI/sNsJesOWpXapd9DdqJqBN4IXF9wnPVkvZa+RPbL6xYO/tK9HHitpEZJ/xoRu4FXkJ3kdpNdUH3FIL+q+4v7synOz5P1Kunp8nlmRLSlzb5F1hPmEbLrId/rc5hPk53omyT9wzDe9lNkbeR3kV20/2Na1uMWshPObwaY768cDwKnkV283CRpL1nNbAOwLyI2k7XVf4WsieyVZN2N21Ot5DyyWlID8FXgbwe4tvNlsmsTDWQX0H8+jPL2xNhC6iWWPqvnD3O/Ab9Pw33vfvyYrGa2Efgp2Q8SIuI6su7L16amsnvIPpeB/ILsmsYDZE1SB+jdDPT99He3pD+m6X8kqxU3kv0w+c5ggY4iprKmiNHWPM3M+icpgGURsaXYsdjIucZgZma9ODGYmVkvbkoyM7NeXGMwM7NeSn7wqPnz58fSpUuLHYaZWUm54447GiKitr91JZ8Yli5dyoYNG4odhplZSZHUd0SDJ7kpyczMenFiMDOzXnJNDOm2+vWS7pS0SdJlBev+TtLmtPyzBcsvkbQlrTsnz/jMzOyp8r7G0AacERHNaeyYW5U9PnAG2e33z4qINkkLACSdCFxINrb/UcDNkpZHRFfOcZqZWZJrjSE9C6A5zdakVwD/l2xc+ra03a60zfnAtRHRFhEPkz04Y1WeMZqZWW+5X2NIIzVuJHvIzNqIuJ3syVMvknS7pFskPTdtvojeg2PV0f949RdJ2iBpQ319fc4lMDOrLLknhojoiogVZI+mXCXpZLImrLlkT7X6ALAmjV3f33jzT7k1OyKuiIiVEbGytrbfbrhmZjZKE3YfQ0Q0SVpH9gzgOuB/IhuPY72kbrKnMdXR++Eeizn4cA8bprbOLpoPdNLS3kVLexcHOrpo6+ymrbOL9s5uOrq66egKOru76ewKurqDrgi6u3ume54FDt0RBOlvStE96wozdjbfO4f3N9pKrgOweHgXqzCnPG0uLzl+wbgfN9fEIKkW6EhJYQbZg8M/AzSTPQx9naTlZA+WaSB7ZsB3JH2R7OLzMmB9njGWkohgW1MrDzfs59HdLWxtbGHXE23sfOIAu5vbaWxpp6mlg/au7qEPVqY0nGecmZWJt77gmNJLDGTPi706Pau2ClgTETdImgpcKekeoB14c6o9bJK0BriX7IlNF1dyj6QDHV388bFGbntwNxseaeTex59gb2vHk+unVlex4NBpHHHodI4+fCYrlsxhzswaZk+fwiHTpjBz2hRmTq1mRk0102uqmTqliqnVVdRUV1FTLaZUVzGlSlSnV5XStISqoEpCpL86eNIVaR5QwZk4m+9dBvlMbVZySn501ZUrV0Y5DYnR1R3cuqWBH/1pG7/YtIOW9i6qq8TJRx3KSYsO48SFh/KMBYew9PBZLJg9jaoqn3jNbOQk3RERK/tbV/JjJZWLzq5urvvTNv7911t4ZHcLh06fwvkrjuLM44/geU+fx+zpNcUO0cwqhBPDJHD7Q7v50A/v4pHdLZx01KH82xtP4ewTj2DalOpih2ZmFciJoYjaOrv4wk0P8PXfPsTT5s3k63+7krNOWOB2eTMrKieGItl3oIO3XfUH/vBII2983tP46MtOYNY0/3OYWfH5TFQETS3tvPnK9Wza/gRfecMpvPLZRxU7JDOzJzkxTLDmtk7e8PXbeXBXM19703M4+8Qjih2SmVkvTgwTKCL42HV3s3nHE/z3W57LS44b/xtTzMzGyg/qmUA/uKOOH23czvvOWu6kYGaTlhPDBNmyax8f//EmXnDs4Vz8kmcUOxwzswE5MUyAiOAj193DjKnVfOn1K6j23cpmNok5MUyA3/65gfUP7+F9Zy3jiEOnFzscM7NBOTHkLCL4/E2bWTRnBq9/7pKhdzAzKzInhpzddO9O7qrby3vPXOYhLsysJDgx5Ki7O/jiTQ/w9PmzePWpT3lCqZnZpOTEkKNbtzSweec+3nPmMqZU+6M2s9Lgs1WOrvvTNmZPn8K5Jx9Z7FDMzIbNiSEn+9s6+fk9O3jFsxYyvcbXFsysdDgx5OQXm3bQ2tHFq09dXOxQzMxGxIkhJ9f9aRtL5s1g5dFzix2KmdmIODHkYOcTB/jfLQ28asUiP3THzEqOE0MOfrxxG90Br3IzkpmVoFwTg6TpktZLulPSJkmXpeWXStomaWN6vaxgn0skbZG0WdI5ecaXl7X37uTkRYdyzPxZxQ7FzGzE8n4eQxtwRkQ0S6oBbpV0Y1r3pYj4fOHGkk4ELgROAo4Cbpa0PCK6co5z3LS2d7FxaxNv+4tjih2Kmdmo5FpjiExzmq1Jrxhkl/OBayOiLSIeBrYAq/KMcbzd8WgjHV3BaU8/vNihmJmNSu7XGCRVS9oI7ALWRsTtadW7Jd0l6UpJPV13FgFbC3avS8v6HvMiSRskbaivr88z/BG77aEGqqvEc5fOK3YoZmajkntiiIiuiFgBLAZWSToZ+BpwLLACeBz4Qtq8vy48T6lhRMQVEbEyIlbW1tbmEvdo3fbgbp61+DBmTfNTU82sNE1Yr6SIaALWAedGxM6UMLqBr3OwuagOKBybejGwfaJiHKv9bZ3cVbfXzUhmVtLy7pVUK2lOmp4BnAXcL2lhwWavAu5J09cDF0qaJukYYBmwPs8Yx9OGRxvp7A5OO9aJwcxKV97tHQuBqyVVkyWhNRFxg6RvSVpB1kz0CPBOgIjYJGkNcC/QCVxcSj2Sfv/QbmqqxXN8t7OZlbBcE0NE3AWc0s/yvxlkn9XA6jzjysttD+7m2YvnMHOqry+YWenync/jpLmtk7u37XUzkpmVPCeGcXJ33V66usPNSGZW8pwYxskDO/cBcOLCQ4sciZnZ2DgxjJP7d+xjzswaamdPK3YoZmZj4sQwTjbveILjjpjtYbbNrOQ5MYyDiOCBnc0cf+TsYodiZjZmTgzjoK6xlea2To470tcXzKz0OTGMg807sgvPxx15SJEjMTMbOyeGcbA59UhafoSbksys9DkxjIPNO/axaM4MZk+vKXYoZmZj5sQwDjbv2OcLz2ZWNpwYxqi9s5sH65tZ7sRgZmXCiWGMHmpoprM7XGMws7LhxDBGB3skOTGYWXlwYhijzTv2MaVKPH2+u6qaWXlwYhijB3Y2c8z8WUyd4o/SzMqDz2ZjVNfYwtGHzyx2GGZm48aJYYy2NbayaM6MYodhZjZunBjGYG9rB/vaOlk014nBzMqHE8MYbGtsBWDxXDclmVn5cGIYg7rGFgA3JZlZWck1MUiaLmm9pDslbZJ0WZ/1/yApJM0vWHaJpC2SNks6J8/4xmpbU1ZjcFOSmZWTKTkfvw04IyKaJdUAt0q6MSJ+L2kJcDbwWM/Gkk4ELgROAo4Cbpa0PCK6co5zVLY1tjK9porDZ00tdihmZuMm1xpDZJrTbE16RZr/EvDBgnmA84FrI6ItIh4GtgCr8oxxLOpSjyQ/ztPMyknu1xgkVUvaCOwC1kbE7ZLOA7ZFxJ19Nl8EbC2Yr0vL+h7zIkkbJG2or6/PK/QhbWtqZZEvPJtZmck9MUREV0SsABYDqyQ9C/go8PF+Nu/vp3c8ZUHEFRGxMiJW1tbWjmu8I7GtqZXFvr5gZmVmwnolRUQTsI6suegY4E5Jj5AljD9KOpKshrCkYLfFwPaJinEkWto72bO/3T2SzKzs5N0rqVbSnDQ9AzgL+FNELIiIpRGxlCwZnBoRO4DrgQslTZN0DLAMWJ9njKN18B4GJwYzKy9590paCFwtqZosCa2JiBsG2jgiNklaA9wLdAIXT9YeSXVNTgxmVp5yTQwRcRdwyhDbLO0zvxpYnWNY46KnxrBoji8+m1l58Z3Po1TX2EpNtVgwe1qxQzEzG1dODKO0ramVo+bMoKrK9zCYWXlxYhilbY0t7pFkZmXJiWGU6vwcBjMrU04Mo9DW2cWufW0ePM/MypITwyg83nQA8HMYzKw8OTGMwuN7s8Sw8LDpRY7EzGz8OTGMwu79bQDMP8RdVc2s/DgxjELDvp7E4OcwmFn5cWIYhYbmdqoEc2c6MZhZ+XFiGIWG5jbmzZrmm9vMrCw5MYxCQ3O7m5HMrGw5MYxCQ3MbtR4jyczKlBPDKDQ0t3H4LNcYzKw8OTGMUETQ0NzmrqpmVracGEaopb2LAx3dzHdTkpmVKSeGEWpo9s1tZlbenBhGqCcxHO5eSWZWppwYRqh+XzsAta4xmFmZcmIYIY+TZGblzolhhBpSjWGeu6uaWZmaMthKSacO4xgdEXH3APtPB34DTEvv9YOI+CdJnwTOB7qBXcBbImJ72ucS4O1AF/CeiPjFcAszERqa2zhsRg1Tpzinmll5GjQxALcAfwAGGxToGGDpAOvagDMiollSDXCrpBuBz0XEPwJIeg/wceBdkk4ELgROAo4Cbpa0PCK6hlugvO3e3+bhMMysrA2VGP4QEWcMtoGkXw20LiICaE6zNekVEfFEwWazgEjT5wPXRkQb8LCkLcAq4LYh4pwwDfvafX3BzMraoO0hgyUFSXOH2iZtVy1pI1mT0dqIuD0tXy1pK/DXZDUGgEXA1oLd69Kyvse8SNIGSRvq6+sHe/tx19Dc5pvbzKysDZoYJP3XAMuXAL8dzhtERFdErAAWA6sknZyWfzQilgDfBt7dc+j+DtHPMa+IiJURsbK2tnY4YYyb+uY25vvCs5mVsaGuoNZIukbSk9tJOoHsgvLnR/JGEdEErAPO7bPqO8Br0nQdsKRg3WJg+0jeJ09tnV3sO9DppiQzK2tDJYa3AC3A91KT0AuAm4B3R8RVQx1cUq2kOWl6BnAWcL+kZQWbnQfcn6avBy6UNE3SMcAyYP3wi5Ov3c1ZV1U3JZlZORv04nO6eHyRpMvJfu0fDVwQEb8f5vEXAldLqiZLQmsi4gZJP5R0HFl31UeBd6X32yRpDXAv0AlcPJl6JHmcJDOrBEPdx/AVsjZ+AScCfwTeKOmNABHxnsH2j4i7gFP6Wf6afjbvWbcaWD1k5EXgcZLMrBIM1V11wwDTFamh2eMkmVn5G6op6eqJCqQUuMZgZpVgqO6qlw51gOFsUy4a9rUzc2o1M6cOVdEyMytdQ53h3iHpiUHWi2wIi0vHLaJJzI/0NLNKMFRi+DowexjbVITd+9vcjGRmZW+oawyXTVQgpaCppYMjD51e7DDMzHLlsaNHoKmlg8Nm1hQ7DDOzXDkxjEBjSztzZ7opyczKmxPDMLV1dtHS3sWcGa4xmFl5G1ZikHR1z5hHaX6upCtzi2oS2tvSAcAcj6xqZmVuuDWGZ6XRUQGIiEb6GeqinDW1Zolhrq8xmFmZG25iqOp5MA+ApHkM3dW1rDTuz4bDmDPDNQYzK2/DPbl/AfidpB+QDar3OibpQHd5aexpSnKNwczK3LASQ0R8U9IG4Ayyu51fHRH39qyXNDc1L5Wtva1ZjWGurzGYWZkbdnNQSgT3DrD6l8Cp4xLRJPVkjcG9ksyszI1Xd9X+ntVcVhpb2plaXcXMqdXFDsXMLFfjlRhinI4zae1Ndz1LZZ8DzazCDTXsdkX1PBpMdtezm5HMrPwNVWNYP8zjlP3P6KaWDuZ4OAwzqwBDJYbhnvDPHGsgk11TS4cvPJtZRRiqqahW0t8PtDIivpj+7hnXqCahxpZ2ViyZU+wwzMxyN1SNoRo4hOxhPf29BiVpuqT1ku6UtEnSZWn55yTdL+kuSdf1GYfpEklbJG2WdM4oyzWuIoKm1g7f3GZmFWGoGsPjEfGJMRy/DTgjIpol1QC3SroRWAtcEhGdkj4DXAJ8SNKJZI8KPQk4CrhZ0vKI6BpDDGPW2tFFe2e3rzGYWUUYr2sM/YpMc5qtSa+IiJsiojMt/z2wOE2fD1wbEW0R8TCwBVg1lhjGQ1OLB9Azs8oxVGIY80VlSdWSNgK7gLURcXufTd4G3JimFwFbC9bVpWV9j3mRpA2SNtTX1481xCE1tqQB9JwYzKwCDJoYxuOickR0RcQKslrBKkkn96yT9FGgE/h2z6L+DtHPMa+IiJURsbK2tnasIQ6p6ckB9NyUZGblb8Ke4Jae57AOOBdA0puBVwB/HRE9J/86YEnBbouB7RMV40AONiU5MZhZ+cs1MUiq7elxJGkGcBZwv6RzgQ8B50VES8Eu1wMXSpom6RhgGcO/yS43bkoys0qS95AXC4GrJVWTJaE1EXGDpC3ANGBtGnvo9xHxrojYJGkN2SiuncDFxe6RBLA3Pb3tMN/gZmYVINfEEBF30c8jQCPiGYPss5pJ9hCgxv3tzKipZnqNR1Y1s/I3YdcYSlljS4e7qppZxXBiGIa9re3ukWRmFcOJYRgaWzwchplVDieGYWhqaXdXVTOrGE4Mw9CUnt5mZlYJnBiG0DOyqi8+m1mlcGIYwr62Trq6w01JZlYxnBiG0LTfN7eZWWVxYhhCU2s2HIZrDGZWKZwYhtD45MiqrjGYWWVwYhhC4/6sxjBvlmsMZlYZnBiGsMeJwcwqjBPDEBpb2qkSHDrdTUlmVhmcGIawZ39213NV1Zgef21mVjKcGIbQ2NLOXDcjmVkFcWIYwp797cxzV1UzqyBODENo3N/B3Fm+vmBmlcOJYQh7WtrdI8nMKooTwyAigsb9HnLbzCqLE8Mg9rV10tkdrjGYWUVxYhhEz13PrjGYWSXJNTFImi5pvaQ7JW2SdFlafkGa75a0ss8+l0jaImmzpHPyjG8ovuvZzCrRlJyP3wacERHNkmqAWyXdCNwDvBr4z8KNJZ0IXAicBBwF3CxpeUR05RxnvxpbssTgAfTMrJLkWmOITHOarUmviIj7ImJzP7ucD1wbEW0R8TCwBViVZ4yD2ZOexeAag5lVktyvMUiqlrQR2AWsjYjbB9l8EbC1YL4uLet7zIskbZC0ob6+flzjLdSUagy+89nMKknuiSEiuiJiBbAYWCXp5EE2729AoujnmFdExMqIWFlbWztOkT7Vnv3tTKkSs6fl3eJmZjZ5TFivpIhoAtYB5w6yWR2wpGB+MbA9v6gG1zNOkuQB9MyscuTdK6lW0pw0PQM4C7h/kF2uBy6UNE3SMcAyYH2eMQ7G4ySZWSXKu41kIXC1pGqyJLQmIm6Q9CrgK0At8FNJGyPinIjYJGkNcC/QCVxcrB5J4HGSzKwy5ZoYIuIu4JR+ll8HXDfAPquB1XnGNVx7WtpZfsQhxQ7DzGxC+c7nQXicJDOrRE4MA+juDho9sqqZVSAnhgE8caCD7vA4SWZWeZwYBuBxksysUjkxDKDRdz2bWYVyYhjAk+MkuSnJzCqME8MAnnwWg+9jMLMK48QwgD0tvsZgZpXJiWEAjfvbmTqlihk11cUOxcxsQjkxDKCxJRsnyQPomVmlcWIYwJ79He6RZGYVyYlhAPXNbRzuxGBmFciJYQDbGltZPHdGscMwM5twTgz9ONDRRUNzmxODmVUkJ4Z+1DW2ArB47swiR2JmNvGcGPpR19gC4BqDmVUkJ4Z+uMZgZpXMiaEf25paqakWC2ZPK3YoZmYTzomhH3WNrRw1ZwZVVb65zcwqjxNDP+oaW3x9wcwqlhNDP+oaW1k8x9cXzKwy5ZoYJE2XtF7SnZI2SbosLZ8naa2kP6e/cwv2uUTSFkmbJZ2TZ3z9OdDRRf0+38NgZpUr7xpDG3BGRDwbWAGcK+n5wIeBX0bEMuCXaR5JJwIXAicB5wJflTShw5tua0o9kuY5MZhZZco1MUSmOc3WpFcA5wNXp+VXA3+Vps8Hro2Itoh4GNgCrMozxr7cVdXMKl3u1xgkVUvaCOwC1kbE7cAREfE4QPq7IG2+CNhasHtdWtb3mBdJ2iBpQ319/bjGu+3JxOAag5lVptwTQ0R0RcQKYDGwStLJg2zeX//Q6OeYV0TEyohYWVtbO06RZuoaW5hSJRbMnj6uxzUzKxUT1ispIpqAdWTXDnZKWgiQ/u5Km9UBSwp2Wwxsn6gY4eA9DNW+h8HMKlTevZJqJc1J0zOAs4D7geuBN6fN3gz8OE1fD1woaZqkY4BlwPo8Y+zL9zCYWaWbkvPxFwJXp55FVcCaiLhB0m3AGklvBx4DLgCIiE2S1gD3Ap3AxRHRlXOMvdQ1tnL6cePbPGVmVkpyTQwRcRdwSj/LdwNnDrDPamB1nnEN5EBHF7v2tblHkplVNN/5XGB7k3skmZk5MRR4qH4/AEvmucZgZpXLiaHAb/9cz4yaap656LBih2JmVjRODElE8KvNu3jhMw5nes2EjsJhZjapODEkD9bvZ+ueVk4/bsHQG5uZlTEnhmTd5uweu5cc78RgZpXNiSH59eZdHHfEbBbNcY8kM6tsTgxAc1sn6x/ew+nH+8Y2MzMnBuDWPzfQ0RW8xNcXzMycGCC7vjB72hSec/TcoTc2MytzFZ8YGprb+Mmd2znzhAXUVFf8x2Fm5sTwb7/awoHObv7uzGXFDsXMbFKo6MTw2O4Wvn37o7xu5RKOrT2k2OGYmU0KFZ0YvrB2M9VV4n1nubZgZtajYhPDPdv28uON23nbC4/hiEP9GE8zsx4Vmxi6I3jRsvm888XHFjsUM7NJJe8nuE1az1o8h2+9/XnFDsPMbNKp2BqDmZn1z4nBzMx6cWIwM7NenBjMzKyXXBODpCWSfi3pPkmbJL03LX+2pNsk3S3pJ5IOLdjnEklbJG2WdE6e8ZmZ2VPlXWPoBN4fEScAzwculnQi8F/AhyPimcB1wAcA0roLgZOAc4GvSvJzNs3MJlCuiSEiHo+IP6bpfcB9wCLgOOA3abO1wGvS9PnAtRHRFhEPA1uAVXnGaGZmvU3YNQZJS4FTgNuBe4Dz0qoLgCVpehGwtWC3urSs77EukrRB0ob6+vrcYjYzq0QTcoObpEOAHwLvi4gnJL0N+FdJHweuB9p7Nu1n93jKgogrgCvSseslPTrK0OYDDaPcd7Ipl7K4HJNPuZTF5ejt6IFW5J4YJNWQJYVvR8T/AETE/cBfpvXLgZenzes4WHsAWAxsH+z4ETHq53FK2hARK0e7/2RSLmVxOSafcimLyzF8efdKEvDfwH0R8cWC5QvS3yrgY8B/pFXXAxdKmibpGGAZsD7PGM3MrLe8awwvBP4GuFvSxrTsI8AySRen+f8BvgEQEZskrQHuJevRdHFEdOUco5mZFcg1MUTErfR/3QDg8gH2WQ2szi2o3q6YoPeZCOVSFpdj8imXsrgcw6SIp1zbNTOzCuYhMczMrBcnBjMz66ViE4Okc9N4TFskfbjY8YyEpCsl7ZJ0T8GyeZLWSvpz+ju3mDEOZZBxtEqqHACSpktaL+nOVJbL0vKSKwuApGpJf5J0Q5ovuXJIeiSNxbZR0oa0rOTKASBpjqQfSLo//X85Le+yVGRiSOMv/TvwUuBE4A1pnKZScRXZWFKFPgz8MiKWAb9M85PZQONolVo5ANqAMyLi2cAK4FxJz6c0ywLwXrLha3qUajleEhErCvr8l2o5Lgd+HhHHA88m+7fJtywRUXEv4DTgFwXzlwCXFDuuEZZhKXBPwfxmYGGaXghsLnaMIyzPj4Gzy6AcM4E/As8rxbKQ3VT6S+AM4Ia0rBTL8Qgwv8+yUizHocDDpI5CE1WWiqwxMMwxmUrMERHxOGSDFwILihzPsPUZR6sky5GaXzYCu4C1EVGqZfky8EGgu2BZKZYjgJsk3SHporSsFMvxdKAe+EZq3vsvSbPIuSyVmhiGNSaT5a/vOFrFjme0IqIrIlaQ/eJeJenkIoc0YpJeAeyKiDuKHcs4eGFEnErWXHyxpP9T7IBGaQpwKvC1iDgF2M8ENIFVamIY8ZhMJWCnpIUA6e+uIsczpP7G0aIEy1EoIpqAdWTXgEqtLC8EzpP0CHAtcIakayi9chAR29PfXWTPfFlFCZaD7FxVl2qgAD8gSxS5lqVSE8MfyIblOEbSVLKHA11f5JjG6nrgzWn6zWRt9pPWQONoUWLlAJBUK2lOmp4BnAXcT4mVJSIuiYjFEbGU7P/EryLiTZRYOSTNkjS7Z5pswM57KLFyAETEDmCrpOPSojPJhgzKtSwVe+ezpJeRtadWA1dGNhRHSZD0XeB0suF3dwL/BPwIWAM8DXgMuCAi9hQpxCFJ+gvgt8DdHGzP/gjZdYaSKQeApGcBV5N9l6qANRHxCUmHU2Jl6SHpdOAfIuIVpVYOSU8nqyVA1hTznYhYXWrl6CFpBdlTL6cCDwFvJX3PyKksFZsYzMysf5XalGRmZgNwYjAzs16cGMzMrBcnBjMz68WJwczMenFiMDOzXpwYrOJJOjwNz7xR0g5J29J0s6Sv5vB+V0l6WNK7Rrjfr1NMK4fe2mz0cn3ms1kpiIjdZMNlI+lSoDkiPp/z234gIn4wkh0i4iWS1uUUj9mTXGMwG4Ck0wseVnOppKsl3ZQeAvNqSZ9ND4P5eRr3CUnPkXRLGtXzFz3j2QzxPldJ+lqqETwk6cXKHsZ0n6Srci6m2VM4MZgN37HAy4HzgWuAX0fEM4FW4OUpOXwFeG1EPAe4EhjuUCtzyZ6B8P+AnwBfAk4CnpmGRDCbMG5KMhu+GyOiQ9LdZOMi/Twtv5vswUnHAScDa7MxAqkGHh/msX8SEZGOvTMi7gaQtCkde+M4lcFsSE4MZsPXBhAR3ZI64uBAY91k/5cEbIqI00Z77HSstoLlPcc2mzBuSjIbP5uBWkmnQfa8CUknFTkmsxFzYjAbJxHRDrwW+IykO8maf15Q1KDMRsHDbptNsNTT6IaRdldN+64je07ChvGOy6yHawxmE28v8MnR3OBG9nD4jlyiMktcYzAzs15cYzAzs16cGMzMrBcnBjMz68WJwczMevn/n7U17oK9VrsAAAAASUVORK5CYII=\n",
      "text/plain": [
       "<Figure size 432x288 with 1 Axes>"
      ]
     },
     "metadata": {
      "needs_background": "light"
     },
     "output_type": "display_data"
    }
   ],
   "source": [
    "(quant, time_unit) = reactor.coolant_outflow_phase.get_quantity_history('temp')\n",
    "quant.plot(x_scaling=1/unit.minute, x_label='Time [m]', y_label=quant.formal_name+' ['+quant.unit+']')"
   ]
  },
  {
   "cell_type": "markdown",
   "metadata": {},
   "source": [
    "## [References](#toc)<a id=\"refs\"></a>\n",
    "\n",
    "1. Nuclear Reactor Engineering, [Engy-4350](https://github.com/dpploy/engy-4350) UMass Lowell, Dept. Chemical Engineering."
   ]
  },
  {
   "cell_type": "code",
   "execution_count": null,
   "metadata": {},
   "outputs": [],
   "source": []
  }
 ],
 "metadata": {
  "kernelspec": {
   "display_name": "Python 3",
   "language": "python",
   "name": "python3"
  },
  "language_info": {
   "codemirror_mode": {
    "name": "ipython",
    "version": 3
   },
   "file_extension": ".py",
   "mimetype": "text/x-python",
   "name": "python",
   "nbconvert_exporter": "python",
   "pygments_lexer": "ipython3",
<<<<<<< HEAD
   "version": "3.7.6"
=======
   "version": "3.8.3"
>>>>>>> 30f8db19
  },
  "latex_envs": {
   "LaTeX_envs_menu_present": true,
   "autoclose": false,
   "autocomplete": true,
   "bibliofile": "biblio.bib",
   "cite_by": "apalike",
   "current_citInitial": 1,
   "eqLabelWithNumbers": true,
   "eqNumInitial": 1,
   "hotkeys": {
    "equation": "Ctrl-E",
    "itemize": "Ctrl-I"
   },
   "labels_anchors": false,
   "latex_user_defs": false,
   "report_style_numbering": false,
   "user_envs_cfg": false
  }
 },
 "nbformat": 4,
 "nbformat_minor": 2
}<|MERGE_RESOLUTION|>--- conflicted
+++ resolved
@@ -378,11 +378,7 @@
    "name": "python",
    "nbconvert_exporter": "python",
    "pygments_lexer": "ipython3",
-<<<<<<< HEAD
-   "version": "3.7.6"
-=======
    "version": "3.8.3"
->>>>>>> 30f8db19
   },
   "latex_envs": {
    "LaTeX_envs_menu_present": true,
