#!/usr/bin/env python
# -*- coding: utf-8 -*-
# This file is part of the Cortix toolkit environment.
# https://cortix.org
"""Cortix module"""

import logging

import unit

from iapws import IAPWS97 as steam_table

import math
from scipy.integrate import odeint
import numpy as np

from cortix import Module
from cortix.support.phase_new import PhaseNew as Phase
from cortix import Quantity

class Condenser(Module):
    """Steam generator.

    Notes
    -----
    These are the `port` names available in this module to connect to respective
    modules: reactor, turbine.
    See instance attribute `port_names_expected`.

    """

    def __init__(self):
        """Constructor.

        Parameters
        ----------

        """

        super().__init__()

        self.port_names_expected = ['inflow', 'outflow']

        # Units

        # General attributes
        self.initial_time = 0.0*unit.second
        self.end_time = 1.0*unit.hour
        self.time_step = 10.0*unit.second

        self.show_time = (False, 10.0*unit.second)

        self.log = logging.getLogger('cortix')
        self.__logit = True # flag indicating when to log

        # Domain attributes

        # Configuration parameters
        self.tau = 1.5
        self.volume = 5

        # Initialization
<<<<<<< HEAD
        self.inflow_pressure = 0.008066866
        self.inflow_temp = 20+273
        self.inflow_mass_flowrate = 67
        self.inflow_quality = 0

        self.outflow_temp = 20 + 273.15
        self.outflow_mass_flowrate = 67
        self.outflow_pressure = 2
        
        self.heat_source_rate = -50000 #W
=======

        self.inflow_pressure = 34*unit.bar
        self.inflow_temp = (20+273)*unit.K
        self.inflow_mass_flowrate = 67*unit.kg/unit.second

        self.outflow_temp = (20+273.15)*unit.K
        self.outflow_mass_flowrate = 67*unit.kg/unit.second
        self.outflow_pressure = 34*unit.bar
>>>>>>> 86006b95

        # Outflow phase history
        quantities = list()

        flowrate = Quantity(name='flowrate',
                            formal_name='q_2', unit='kg/s',
                            value=self.outflow_mass_flowrate,
                            latex_name=r'$q_2$',
                            info='Condenser Outflow Mass Flowrate')

        quantities.append(flowrate)

        temp = Quantity(name='temp',
                        formal_name='T_2', unit='K',
                        value=self.outflow_temp,
                        latex_name=r'$T_2$',
                        info='Condenser Outflow Temperature')

        quantities.append(temp)

        press = Quantity(name='pressure',
                         formal_name='P_2', unit='Pa',
                         value=self.outflow_pressure,
                         latex_name=r'$P_2$',
                         info='Condenser Outflow Pressure')

        quantities.append(press)

        self.outflow_phase = Phase(time_stamp=self.initial_time,
                                             time_unit='s', quantities=quantities)

    def run(self, *args):

        # Some logic for logging time stamps
        if self.initial_time + self.time_step > self.end_time:
            self.end_time = self.initial_time + self.time_step

        time = self.initial_time

        print_time = self.initial_time
        print_time_step = self.show_time[1]

        if print_time_step < self.time_step:
            print_time_step = self.time_step

        while time <= self.end_time:

            if self.show_time[0] and \
               (print_time <= time < print_time+print_time_step):

                msg = self.name+'::run():time[m]='+ str(round(time/unit.minute, 1))
                self.log.info(msg)

                self.__logit = True
                print_time += self.show_time[1]

            else:
                self.__logit = False

            # Communicate information
            #------------------------
            self.__call_ports(time)

            # Evolve one time step
            #---------------------

            time = self.__step(time)

    def __call_ports(self, time):


        # Interactions in the inflow port
        #----------------------------------------
        # one way "from" inflow

        # receive from
        if self.get_port('inflow').connected_port:

            self.send(time, 'inflow')

            (check_time, inflow) = self.recv('inflow')
            assert abs(check_time-time) <= 1e-6

            self.inflow_temp = inflow['temperature']
            self.inflow_pressure = inflow['pressure']
            self.inflow_mass_flowrate = inflow['mass_flowrate']

        # Interactions in the outflow port
        #-----------------------------------------
        # one way "to" outflow

        # send to
        if self.get_port('outflow').connected_port:

            msg_time = self.recv('outflow')
            assert msg_time <= time

            temp = self.outflow_phase.get_value('temp', msg_time)
            pressure = self.outflow_phase.get_value('pressure', msg_time)
            outflow = dict()
            outflow['temperature'] = temp
            outflow['pressure'] = pressure
            outflow['mass_flowrate'] = self.outflow_mass_flowrate
            self.send((msg_time, outflow), 'outflow')

    def __step(self, time=0.0):

<<<<<<< HEAD
        # Get state values
        t_exit = self.inflow_temp
        p_out = steam_table._PSat_T(self.inflow_temp)
        flow_out = self.inflow_mass_flowrate
        # Get state values
        u_0 = self.__get_state_vector(time)

        t_interval_sec = np.linspace(time, time+self.time_step, num=2)

        max_n_steps_per_time_step = 1000 # max number of nonlinear algebraic solver
                                         # iterations per time step

        (u_vec_hist, info_dict) = odeint(self.__f_vec, u_0, t_interval_sec,
                                         rtol=1e-4, atol=1e-8,
                                         mxstep=max_n_steps_per_time_step,
                                         full_output=True, tfirst=False)

        assert info_dict['message'] == 'Integration successful.', info_dict['message']

        u_vec = u_vec_hist[1, :]  # solution vector at final time step

        temp = u_vec[0] # primary outflow temp
=======
        # Comput state
        #print('inflow pressure [bar] = ',self.inflow_pressure/unit.bar)
        water = steam_table(P=self.inflow_pressure/unit.mega/unit.pascal, x=0.0)

        outflow_temp = water.T
        outflow_mass_flowrate = self.inflow_mass_flowrate
        outflow_pressure = self.inflow_pressure
>>>>>>> 86006b95

        #update state variables
        condenser_outflow = self.outflow_phase.get_row(time)

        time += self.time_step

        self.outflow_phase.add_row(time, condenser_outflow)
        self.outflow_phase.set_value('temp', outflow_temp, time)
        self.outflow_phase.set_value('flowrate', outflow_mass_flowrate , time)
        self.outflow_phase.set_value('pressure', outflow_pressure, time)

        return time
    def __get_state_vector(self, time):
        """Return a numpy array of all unknowns ordered as shown.

        """

        u_vec = np.empty(0, dtype=np.float64)

        temp = self.outflow_phase.get_value('temp', time)
        u_vec = np.append(u_vec, temp)

        return  u_vec

    def __f_vec(self, u_vec, time):

        temp = u_vec[0]

        # initialize f_vec to zero
        f_tmp = np.zeros(1, dtype=np.float64) # vector for f_vec return

        #-----------------------
        # primary energy balance
        #-----------------------
        if self.inflow_quality == 0:
            rho = 1/(steam_table._Region1(self.inflow_temp,self.inflow_pressure)["v"])
            cp = steam_table._Region1(self.inflow_temp,self.inflow_pressure)["cp"]
        elif 0 < self.inflow_quality < 1:
            rho = 1/(steam_table._Region4(self.inflow_pressure,self.inflow_quality)["v"])
            cp = steam_table._Region4(self.inflow_pressure, self.inflow_quality)["cp"]
        else:
            rho = 1/(steam_table._Region2(self.inflow_temp,self.inflow_pressure)["v"])
            cp = steam_table._Region2(self.inflow_temp,self.inflow_pressure)["cp"]
            
        
        vol = self.volume

        temp_in = self.inflow_temp

        tau = self.tau

        #-----------------------
        # calculations
        #-----------------------
        heat_source = self.heat_source_rate

        f_tmp[0] = - 1/tau * (temp - temp_in) + 1./rho/cp/vol * heat_source

        return f_tmp<|MERGE_RESOLUTION|>--- conflicted
+++ resolved
@@ -9,10 +9,6 @@
 import unit
 
 from iapws import IAPWS97 as steam_table
-
-import math
-from scipy.integrate import odeint
-import numpy as np
 
 from cortix import Module
 from cortix.support.phase_new import PhaseNew as Phase
@@ -56,22 +52,8 @@
         # Domain attributes
 
         # Configuration parameters
-        self.tau = 1.5
-        self.volume = 5
 
         # Initialization
-<<<<<<< HEAD
-        self.inflow_pressure = 0.008066866
-        self.inflow_temp = 20+273
-        self.inflow_mass_flowrate = 67
-        self.inflow_quality = 0
-
-        self.outflow_temp = 20 + 273.15
-        self.outflow_mass_flowrate = 67
-        self.outflow_pressure = 2
-        
-        self.heat_source_rate = -50000 #W
-=======
 
         self.inflow_pressure = 34*unit.bar
         self.inflow_temp = (20+273)*unit.K
@@ -80,7 +62,6 @@
         self.outflow_temp = (20+273.15)*unit.K
         self.outflow_mass_flowrate = 67*unit.kg/unit.second
         self.outflow_pressure = 34*unit.bar
->>>>>>> 86006b95
 
         # Outflow phase history
         quantities = list()
@@ -188,30 +169,6 @@
 
     def __step(self, time=0.0):
 
-<<<<<<< HEAD
-        # Get state values
-        t_exit = self.inflow_temp
-        p_out = steam_table._PSat_T(self.inflow_temp)
-        flow_out = self.inflow_mass_flowrate
-        # Get state values
-        u_0 = self.__get_state_vector(time)
-
-        t_interval_sec = np.linspace(time, time+self.time_step, num=2)
-
-        max_n_steps_per_time_step = 1000 # max number of nonlinear algebraic solver
-                                         # iterations per time step
-
-        (u_vec_hist, info_dict) = odeint(self.__f_vec, u_0, t_interval_sec,
-                                         rtol=1e-4, atol=1e-8,
-                                         mxstep=max_n_steps_per_time_step,
-                                         full_output=True, tfirst=False)
-
-        assert info_dict['message'] == 'Integration successful.', info_dict['message']
-
-        u_vec = u_vec_hist[1, :]  # solution vector at final time step
-
-        temp = u_vec[0] # primary outflow temp
-=======
         # Comput state
         #print('inflow pressure [bar] = ',self.inflow_pressure/unit.bar)
         water = steam_table(P=self.inflow_pressure/unit.mega/unit.pascal, x=0.0)
@@ -219,7 +176,6 @@
         outflow_temp = water.T
         outflow_mass_flowrate = self.inflow_mass_flowrate
         outflow_pressure = self.inflow_pressure
->>>>>>> 86006b95
 
         #update state variables
         condenser_outflow = self.outflow_phase.get_row(time)
@@ -231,51 +187,4 @@
         self.outflow_phase.set_value('flowrate', outflow_mass_flowrate , time)
         self.outflow_phase.set_value('pressure', outflow_pressure, time)
 
-        return time
-    def __get_state_vector(self, time):
-        """Return a numpy array of all unknowns ordered as shown.
-
-        """
-
-        u_vec = np.empty(0, dtype=np.float64)
-
-        temp = self.outflow_phase.get_value('temp', time)
-        u_vec = np.append(u_vec, temp)
-
-        return  u_vec
-
-    def __f_vec(self, u_vec, time):
-
-        temp = u_vec[0]
-
-        # initialize f_vec to zero
-        f_tmp = np.zeros(1, dtype=np.float64) # vector for f_vec return
-
-        #-----------------------
-        # primary energy balance
-        #-----------------------
-        if self.inflow_quality == 0:
-            rho = 1/(steam_table._Region1(self.inflow_temp,self.inflow_pressure)["v"])
-            cp = steam_table._Region1(self.inflow_temp,self.inflow_pressure)["cp"]
-        elif 0 < self.inflow_quality < 1:
-            rho = 1/(steam_table._Region4(self.inflow_pressure,self.inflow_quality)["v"])
-            cp = steam_table._Region4(self.inflow_pressure, self.inflow_quality)["cp"]
-        else:
-            rho = 1/(steam_table._Region2(self.inflow_temp,self.inflow_pressure)["v"])
-            cp = steam_table._Region2(self.inflow_temp,self.inflow_pressure)["cp"]
-            
-        
-        vol = self.volume
-
-        temp_in = self.inflow_temp
-
-        tau = self.tau
-
-        #-----------------------
-        # calculations
-        #-----------------------
-        heat_source = self.heat_source_rate
-
-        f_tmp[0] = - 1/tau * (temp - temp_in) + 1./rho/cp/vol * heat_source
-
-        return f_tmp+        return time