#!/usr/bin/env python
# -*- coding: utf-8 -*-
# This file is part of the Cortix toolkit environment.
# https://cortix.org
"""Cortix module"""

import logging

import unit

import math
from scipy.integrate import odeint
import numpy as np

import iapws.iapws97 as steam_table

from cortix import Module
from cortix.support.phase_new import PhaseNew as Phase
from cortix import Quantity

class WaterHeater(Module):
    """Water heater system.

    Notes
    -----
    These are the `port` names available in this module to connect to respective
    modules: reactor, turbine.
    See instance attribute `port_names_expected`.

    """

    def __init__(self):
        """Constructor.

        Parameters
        ----------

        """

        super().__init__()

        self.port_names_expected = ['inflow', 'outflow', 'heat']

        # General attributes
        self.initial_time = 0.0*unit.second
        self.end_time = 1.0*unit.hour
        self.time_step = 10.0*unit.second

        self.show_time = (False, 10.0*unit.second)

        self.log = logging.getLogger('cortix')
        self.__logit = True # flag indicating when to log

        # Domain attributes

        # Configuration parameters
<<<<<<< HEAD

        # Initialization
        self.primary_volume = 5
        self.secondary_volume = 10
      
        self.heating_inflow_temp = 190 + 273.15
        self.heating_inflow_pressure= 0.1*unit.mega*unit.pascal
        self.heating_mass_flowrate = 40 #kg/s
=======
>>>>>>> da981cfe
        
        self.tau = 1.5
        self.volume = 5
        
<<<<<<< HEAD
=======
        # Initialization

>>>>>>> da981cfe
        self.inflow_pressure = 2
        self.inflow_temp = 20+273
        self.inflow_mass_flowrate = 67   

        self.outflow_temp = 20 + 273.15
        #self.outflow_temp_ss = 422 #k
        self.outflow_mass_flowrate = 67
        self.outflow_pressure = 3.4*unit.mega*unit.pascal
        
        self.heat_source_rate = 0 #W
        
        # Outflow phase history
        quantities = list()

        temp = Quantity(name='temp',
                        formal_name='T', unit='K',
                        value=self.outflow_temp,
                        latex_name=r'$T$',
                        info='Outflow Temperature')

        quantities.append(temp)

        press = Quantity(name='pressure',
                         formal_name='P', unit='Pa',
                         value=self.outflow_pressure,
                         latex_name=r'$P$',
                         info='Outflow Pressure')

        quantities.append(press)

        self.outflow_phase = Phase(time_stamp=self.initial_time,
                                   time_unit='s', quantities=quantities)

    def run(self, *args):

        # Some logic for logging time stamps
        if self.initial_time + self.time_step > self.end_time:
            self.end_time = self.initial_time + self.time_step

        time = self.initial_time

        print_time = self.initial_time
        print_time_step = self.show_time[1]

        if print_time_step < self.time_step:
            print_time_step = self.time_step

        while time <= self.end_time:

            if self.show_time[0] and \
               (print_time <= time < print_time+print_time_step):

                msg = self.name+'::run():time[m]='+ str(round(time/unit.minute, 1))
                self.log.info(msg)

                self.__logit = True
                print_time += self.show_time[1]

            else:
                self.__logit = False

            # Communicate information
            #------------------------
            self.__call_ports(time)

            # Evolve one time step
            #---------------------

            time = self.__step(time)

    def __call_ports(self, time):

        # Interactions in the feed water outflow port
        #-----------------------------------------
        # one way "to" steam geneator

        # send to
        if self.get_port('outflow').connected_port:

            msg_time = self.recv('outflow')
            assert msg_time <= time

            temp = self.outflow_phase.get_value('temp', msg_time)
            pressure = self.outflow_phase.get_value('pressure', msg_time)
            outflow = dict()
            outflow['temperature'] = temp
            outflow['pressure'] = pressure
            outflow['mass_flowrate'] = self.outflow_mass_flowrate
            self.send((msg_time, outflow), 'outflow')

        # Interactions in the inflow port
        #----------------------------------------
        # one way "from" inflow

        # receive from
        if self.get_port('inflow').connected_port:

            self.send(time, 'inflow')

            (check_time, inflow) = self.recv('inflow')
            assert abs(check_time-time) <= 1e-6

            self.inflow_temp = inflow['temperature']
            self.inflow_pressure = inflow['pressure']
            self.inflow_mass_flowrate = inflow['mass_flowrate']
            
        # Interactions in the heat port
        #----------------------------------------
        # one way "from" heat

        # receive from
        if self.get_port('heat').connected_port:

            self.send(time, 'heat')

            (check_time, heat) = self.recv('heat')
            assert abs(check_time-time) <= 1e-6

            self.heat_source_rate = heat
            print(self.heat_source_rate)
    def __step(self, time=0.0):
        
        # Get state values
        u_0 = self.__get_state_vector(time)

        t_interval_sec = np.linspace(time, time+self.time_step, num=2)

        max_n_steps_per_time_step = 1000 # max number of nonlinear algebraic solver
                                         # iterations per time step

        (u_vec_hist, info_dict) = odeint(self.__f_vec, u_0, t_interval_sec,
                                         rtol=1e-4, atol=1e-8,
                                         mxstep=max_n_steps_per_time_step,
                                         full_output=True, tfirst=False)

        assert info_dict['message'] == 'Integration successful.', info_dict['message']

        u_vec = u_vec_hist[1, :]  # solution vector at final time step

        temp = u_vec[0] # primary outflow temp

        #update state variables
        outflow = self.outflow_phase.get_row(time)

        time += self.time_step

        self.outflow_phase.add_row(time, outflow)
        self.outflow_phase.set_value('temp', temp, time)
        self.outflow_phase.set_value('pressure', self.outflow_pressure, time)     

        return time
    
    def __get_state_vector(self, time):
        """Return a numpy array of all unknowns ordered as shown.
           
        """

        u_vec = np.empty(0, dtype=np.float64)

        temp = self.outflow_phase.get_value('temp', time)
        u_vec = np.append(u_vec, temp)
        
<<<<<<< HEAD
        return  u_vec
        
=======
        return  u_vec       
>>>>>>> da981cfe
    
    def __f_vec(self, u_vec, time):
        
        print('heatwater', self.inflow_pressure)

        temp = u_vec[0]

        # initialize f_vec to zero
        f_tmp = np.zeros(1, dtype=np.float64) # vector for f_vec return

        #-----------------------
        # primary energy balance
        #-----------------------
<<<<<<< HEAD
        rho_p = 1/(steam_table._Region2(self.heating_inflow_temp,self.heating_inflow_pressure)["v"])
        cp_p = steam_table._Region2(self.heating_inflow_temp,self.heating_inflow_pressure)["cp"]
        vol_p = self.primary_volume
=======
        rho = 1/(steam_table._Region2(self.inflow_temp,self.inflow_pressure)["v"])
        cp = steam_table._Region2(self.inflow_temp,self.inflow_pressure)["cp"]
        vol = self.volume       
>>>>>>> da981cfe
        
        temp_in = self.inflow_temp

        tau = self.tau

        #-----------------------
<<<<<<< HEAD
        # secondary energy balance
        #-----------------------
        rho_s = 1/(steam_table._Region1(self.inflow_pressure,0)["v"])
        print('pressssssssssssssssure!!!!!!!!!!!!!!!!!!!!' , self.inflow_pressure)
        cp_s = steam_table._Region1(self.inflow_pressure,0)["cp"]
        vol_s = self.secondary_volume

        temp_s_in = self.inflow_temp

        tau_s = self.tau_secondary
        
        #-----------------------
        # calculations
        #-----------------------
        heat_sink = self.__heat_sink_rate(temp_p_in, temp_s_in, cp_p, cp_s)

        f_tmp[0] = - 1/tau_p * (temp_p - temp_p_in) + 1./rho_p/cp_p/vol_p * heat_sink
        

        heat_source = - heat_sink
        

        f_tmp[1] = - 1/tau_s * (temp_s - temp_s_in) + 1./rho_s/cp_s/vol_s * heat_source

        return f_tmp

    def __heat_sink_rate(self, temp_p_in, temp_s_in, cp_p, cp_s):
        """Cooling rate of primary."""
        print(cp_s,self.inflow_mass_flowrate)

        c_cold = cp_s*self.inflow_mass_flowrate
        c_hot = cp_p*self.heating_mass_flowrate
        
        if c_cold < c_hot:
            c_min = c_cold
            
        else:
            c_min = c_hot
            
           
        ntu = self.ht_coeff/(c_min)
     
        
        c_r = (c_min)/(cp_p*self.heating_inflow_mass_flowrate)
        
                
        eta = (1-np.exp(-ntu*(1-c_r)))/(1-c_r*np.exp(-ntu*(1-c_r)))
        
       
        q_p = - eta*c_min*(temp_p_in - temp_s_in)
        
        
=======
        # calculations
        #-----------------------
        heat_source = self.heat_source_rate
>>>>>>> da981cfe

        f_tmp[0] = - 1/tau * (temp - temp_in) + 1./rho/cp/vol * heat_source     

        return f_tmp<|MERGE_RESOLUTION|>--- conflicted
+++ resolved
@@ -54,26 +54,12 @@
         # Domain attributes
 
         # Configuration parameters
-<<<<<<< HEAD
-
-        # Initialization
-        self.primary_volume = 5
-        self.secondary_volume = 10
-      
-        self.heating_inflow_temp = 190 + 273.15
-        self.heating_inflow_pressure= 0.1*unit.mega*unit.pascal
-        self.heating_mass_flowrate = 40 #kg/s
-=======
->>>>>>> da981cfe
         
         self.tau = 1.5
         self.volume = 5
         
-<<<<<<< HEAD
-=======
         # Initialization
 
->>>>>>> da981cfe
         self.inflow_pressure = 2
         self.inflow_temp = 20+273
         self.inflow_mass_flowrate = 67   
@@ -236,16 +222,9 @@
         temp = self.outflow_phase.get_value('temp', time)
         u_vec = np.append(u_vec, temp)
         
-<<<<<<< HEAD
-        return  u_vec
-        
-=======
         return  u_vec       
->>>>>>> da981cfe
     
     def __f_vec(self, u_vec, time):
-        
-        print('heatwater', self.inflow_pressure)
 
         temp = u_vec[0]
 
@@ -255,79 +234,18 @@
         #-----------------------
         # primary energy balance
         #-----------------------
-<<<<<<< HEAD
-        rho_p = 1/(steam_table._Region2(self.heating_inflow_temp,self.heating_inflow_pressure)["v"])
-        cp_p = steam_table._Region2(self.heating_inflow_temp,self.heating_inflow_pressure)["cp"]
-        vol_p = self.primary_volume
-=======
         rho = 1/(steam_table._Region2(self.inflow_temp,self.inflow_pressure)["v"])
         cp = steam_table._Region2(self.inflow_temp,self.inflow_pressure)["cp"]
         vol = self.volume       
->>>>>>> da981cfe
         
         temp_in = self.inflow_temp
 
         tau = self.tau
 
         #-----------------------
-<<<<<<< HEAD
-        # secondary energy balance
-        #-----------------------
-        rho_s = 1/(steam_table._Region1(self.inflow_pressure,0)["v"])
-        print('pressssssssssssssssure!!!!!!!!!!!!!!!!!!!!' , self.inflow_pressure)
-        cp_s = steam_table._Region1(self.inflow_pressure,0)["cp"]
-        vol_s = self.secondary_volume
-
-        temp_s_in = self.inflow_temp
-
-        tau_s = self.tau_secondary
-        
-        #-----------------------
         # calculations
         #-----------------------
-        heat_sink = self.__heat_sink_rate(temp_p_in, temp_s_in, cp_p, cp_s)
-
-        f_tmp[0] = - 1/tau_p * (temp_p - temp_p_in) + 1./rho_p/cp_p/vol_p * heat_sink
-        
-
-        heat_source = - heat_sink
-        
-
-        f_tmp[1] = - 1/tau_s * (temp_s - temp_s_in) + 1./rho_s/cp_s/vol_s * heat_source
-
-        return f_tmp
-
-    def __heat_sink_rate(self, temp_p_in, temp_s_in, cp_p, cp_s):
-        """Cooling rate of primary."""
-        print(cp_s,self.inflow_mass_flowrate)
-
-        c_cold = cp_s*self.inflow_mass_flowrate
-        c_hot = cp_p*self.heating_mass_flowrate
-        
-        if c_cold < c_hot:
-            c_min = c_cold
-            
-        else:
-            c_min = c_hot
-            
-           
-        ntu = self.ht_coeff/(c_min)
-     
-        
-        c_r = (c_min)/(cp_p*self.heating_inflow_mass_flowrate)
-        
-                
-        eta = (1-np.exp(-ntu*(1-c_r)))/(1-c_r*np.exp(-ntu*(1-c_r)))
-        
-       
-        q_p = - eta*c_min*(temp_p_in - temp_s_in)
-        
-        
-=======
-        # calculations
-        #-----------------------
         heat_source = self.heat_source_rate
->>>>>>> da981cfe
 
         f_tmp[0] = - 1/tau * (temp - temp_in) + 1./rho/cp/vol * heat_source     
 
