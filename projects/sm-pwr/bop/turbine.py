--- conflicted
+++ resolved
@@ -61,7 +61,6 @@
         self.inflow_temp = 20+273.15 #K
         self.inflow_pressure = 1.0*unit.bar
         self.inflow_mass_flowrate = 67*unit.kg/unit.second
-        self.inflow_quality =  0
 
         self.outflow_temp = 20+272.15 #K
         self.outflow_pressure = self.vent_pressure
@@ -182,7 +181,6 @@
             self.inflow_temp = inflow['temperature']
             self.inflow_pressure = inflow['pressure']
             self.inflow_mass_flowrate = inflow['mass_flowrate']
-            self.inflow_quality = inflow['quality']
 
         # Interactions in the outflow port
         #-----------------------------------------
@@ -198,7 +196,6 @@
             outflow['temperature'] = temp
             outflow['pressure'] = self.vent_pressure
             outflow['mass_flowrate'] = self.outflow_mass_flowrate
-            outflow['quality'] = self.outflow_quality
 
             self.send((msg_time, outflow), 'outflow')
 
@@ -233,7 +230,7 @@
         p_out_MPa = self.vent_pressure/unit.mega/unit.pascal
 
         # If entering stream is not steam (valve closed scenario)        
-        if self.inflow_quality == 0:
+        if self.inflow_temp < steam_table._TSat_P(p_in_MPa):
             t_runoff = self.inflow_temp
             power = 0
             quality = 0
@@ -288,15 +285,9 @@
             else:
                 quality = (h_out_real - bubl_enthalpy)/(dew_enthalpy - bubl_enthalpy)
                 t_runoff = steam_table._Region4(p_out_MPa, quality)['T']
-<<<<<<< HEAD
-            
-            power = self.inflow_mass_flowrate * w_real*self.inflow_quality
-            
-=======
 
             power = self.inflow_mass_flowrate * w_real
 
->>>>>>> 86006b95
         process_heat = power*self.process_heat_fraction
         power *= 1-self.process_heat_fraction
 
