#!/usr/bin/env python
# -*- coding: utf-8 -*-
# This file is part of the Cortix toolkit environment.
# https://cortix.org
"""Cortix module"""

import logging

import unit

import iapws.iapws97 as steam_table

from cortix import Module
from cortix.support.phase_new import PhaseNew as Phase
from cortix import Quantity

class Turbine(Module):
    """Turbine.

    Notes
    -----
    These are the `port` names available in this module to connect to respective
    modules: reactor, turbine.
    See instance attribute `port_names_expected`.

    """

    def __init__(self):
        """Constructor.

        Parameters
        ----------

        """

        super().__init__()

        self.port_names_expected = ['inflow', 'outflow', 'process-heat']

        # General attributes
        self.initial_time = 0.0*unit.second
        self.end_time = 1.0*unit.hour
        self.time_step = 10.0*unit.second

        self.show_time = (False, 10.0*unit.second)

        self.log = logging.getLogger('cortix')
        self.__logit = True # flag indicating when to log

        # Domain attributes

        # Configuration parameters
        
        self.turbine_efficiency = 0.7784
        self.vent_pressure = 0.008066866*unit.mega*unit.pascal
        self.process_heat_fraction = .01 #1%
        
        # Initialization   

        self.inflow_pressure = 1.0*unit.bar
        self.inflow_temp = 20+273.15 #K
        self.inflow_mass_flowrate = 67*unit.kg/unit.second

        self.outflow_temp = 20+272.15 #K
        self.outflow_mass_flowrate = 67*unit.kg/unit.second
        self.outflow_quality = 0.0

        # Outflow phase history
        quantities = list()

        flowrate = Quantity(name='flowrate',
                            formal_name='q', unit='kg/s',
                            value=self.outflow_mass_flowrate,
                            latex_name=r'$q$',
                            info='Turbine Outflow Mass Flowrate')

        quantities.append(flowrate)

        temp = Quantity(name='temp',
                        formal_name='T', unit='K',
                        value=self.outflow_temp,
                        latex_name=r'$T$',
                        info='Turbine Outflow Temperature')

        quantities.append(temp)

        pressure = Quantity(name='pressure',
                        formal_name='P', unit='Pa',
                        value=self.vent_pressure,
                        latex_name=r'$P$',
                        info='Turbine Outflow Pressure')

        quantities.append(pressure)

        quality = Quantity(name='quality',
                         formal_name='X', unit='',
                         value=self.outflow_quality,
                         latex_name=r'$X$',
                         info='Turbine Exit Steam Quality')

        quantities.append(quality)

        self.outflow_phase = Phase(time_stamp=self.initial_time,
                                   time_unit='s', quantities=quantities)

        # Turbine phase history
        quantities = list()

        power = Quantity(name='power',
                         formal_name='W_s', unit='W_e',
                         value=0.0,
                         latex_name=r'$W_s$',
                         info='Turbine Power')

        quantities.append(power)

        process_heat = Quantity(name='process-heat',
                         formal_name='W_s', unit='W_e',
                         value=0.0,
                         latex_name=r'$W_s$',
                         info='Turbine Process Heat Power')

        quantities.append(process_heat)
        
        self.state_phase = Phase(time_stamp=self.initial_time,
                                 time_unit='s', quantities=quantities)

    def run(self, *args):

        # Some logic for logging time stamps
        if self.initial_time + self.time_step > self.end_time:
            self.end_time = self.initial_time + self.time_step

        time = self.initial_time

        print_time = self.initial_time
        print_time_step = self.show_time[1]

        if print_time_step < self.time_step:
            print_time_step = self.time_step

        while time <= self.end_time:

            if self.show_time[0] and \
               (print_time <= time < print_time+print_time_step):

                msg = self.name+'::run():time[m]='+ str(round(time/unit.minute, 1))
                self.log.info(msg)

                self.__logit = True
                print_time += self.show_time[1]

            else:
                self.__logit = False

            # Communicate information
            #------------------------
            self.__call_ports(time)

            # Evolve one time step
            #---------------------
            time = self.__step(time)

    def __call_ports(self, time):
        
        
        # Interactions in the inflow port
        #----------------------------------------
        # One way "from" inflow

        # Receive from
        if self.get_port('inflow').connected_port:

            self.send(time, 'inflow')

            (check_time, inflow) = self.recv('inflow')
            assert abs(check_time-time) <= 1e-6

            self.inflow_temp = inflow['temperature']
            self.inflow_pressure = inflow['pressure']
            self.inflow_mass_flowrate = inflow['mass_flowrate']

        # Interactions in the outflow port
        #-----------------------------------------
        # One way "to" outflow

        # Send to 
        if self.get_port('outflow').connected_port:

            msg_time = self.recv('outflow')

            temp = self.outflow_phase.get_value('temp', msg_time)
            outflow = dict()
            outflow['temperature'] = temp
            outflow['pressure'] = self.vent_pressure
            outflow['mass_flowrate'] = self.outflow_mass_flowrate

            self.send((msg_time, outflow), 'outflow')

        # Interactions in the process-heat port
        #-----------------------------------------
        # One way "to" process-heat

        # Send to 
        if self.get_port('process-heat').connected_port:

            msg_time = self.recv('process-heat')

            temp = self.outflow_phase.get_value('temp', msg_time)
            outflow = dict()
            outflow['temperature'] = temp
            outflow['pressure'] = self.vent_pressure
            outflow['mass_flowrate'] = self.outflow_mass_flowrate

            self.send((msg_time, outflow), 'outflow')

    def __step(self, time=0.0):

        # Check for valid intervals
        p_in_min = 6.1121e-4*unit.mega*unit.pascal
        p_in_max = 22.064*unit.mega*unit.pascal
        assert p_in_min <= self.inflow_pressure <= p_in_max

        assert 20+273.15 <= self.inflow_temp <= 800+273.15

        # Get state values
        p_in_MPa = self.inflow_pressure/unit.mega/unit.pascal
        p_out_MPa = self.vent_pressure/unit.mega/unit.pascal

        # If entering stream is not steam (valve closed scenario)        
        if self.inflow_temp < steam_table._TSat_P(p_in_MPa):
            t_runoff = self.inflow_temp
            power = 0
            quality = 0            

        else:
            s_out_prime = steam_table._Region2(self.inflow_temp, p_in_MPa)['s']
            h_in = steam_table._Region2(self.inflow_temp, p_in_MPa)['h']
            bubl = steam_table._Region4(p_out_MPa, 0)
            dew = steam_table._Region4(p_out_MPa, 1)
            bubl_entropy = bubl['s']
            dew_entropy = dew['s']
            bubl_enthalpy = bubl['h']
            dew_enthalpy = dew['h']

            # If the ideal runoff is two-phase mixture:
            if bubl_entropy < s_out_prime < dew_entropy:
                quality = (s_out_prime - bubl_entropy) / (dew_entropy - bubl_entropy)
                h_out_prime = bubl_enthalpy + quality * (dew_enthalpy - bubl_enthalpy)

            # If ideal run off is superheated
            elif s_out_prime > dew_entropy:
                t_ideal = steam_table._Backward2_T_Ps(p_out_MPa, s_out_prime)
                h_out_prime = steam_table._Region2(t_ideal, p_out_MPa)['h']
                quality = 1

            # Else ideal run off is subcooled
            else:
                t_ideal = steam_table._Backward1_T_Ps(p_out_MPa, s_out_prime)
                h_out_prime = steam_table._Region1(t_ideal, p_out_MPa)['h']
                quality = 0

            # Calculate the real runoff enthalpy
            w_ideal = h_in - h_out_prime  #on a per mass basis
            assert w_ideal > 0
            w_real = w_ideal * self.turbine_efficiency
            h_out_real = h_in - w_ideal
            assert h_out_real > 0
            if w_real < 0:
                w_real = 0

            # If run off is actually subcooled
            if h_out_real < bubl_enthalpy:
                t_runoff = steam_table._Backward1_T_Ph(p_out_MPa, h_out_real)
                quality = 0  # subcooled liquid

            # If run off is actually superheated
            elif h_out_real > dew_enthalpy:
                t_runoff = steam_table._Backward2_T_Ph(p_out_MPa, h_out_real)
                quality = 1 # superheated steam
                
            # Else run off is actually in two phase region
            else:
                quality = (h_out_real - bubl_enthalpy)/(dew_enthalpy - bubl_enthalpy)
                t_runoff = steam_table._Region4(p_out_MPa, quality)['T']
            
            power = self.inflow_mass_flowrate * w_real
            
<<<<<<< HEAD
=======
        process_heat = power*self.process_heat_fraction
        power *= 1-self.process_heat_fraction
            
>>>>>>> da981cfe
        # Update state variables
        turbine_outflow = self.outflow_phase.get_row(time)
        turbine = self.state_phase.get_row(time)

        time += self.time_step

        self.outflow_phase.add_row(time, turbine_outflow)

        self.outflow_phase.set_value('temp', t_runoff, time)
        self.outflow_phase.set_value('flowrate', self.inflow_mass_flowrate, time)
        self.outflow_phase.set_value('quality', quality, time)
        self.outflow_phase.set_value('pressure', p_out_MPa, time)

        self.state_phase.add_row(time, turbine)

        self.state_phase.set_value('power', power, time)
        self.state_phase.set_value('process-heat', process_heat, time)

        return time<|MERGE_RESOLUTION|>--- conflicted
+++ resolved
@@ -286,12 +286,9 @@
             
             power = self.inflow_mass_flowrate * w_real
             
-<<<<<<< HEAD
-=======
         process_heat = power*self.process_heat_fraction
         power *= 1-self.process_heat_fraction
             
->>>>>>> da981cfe
         # Update state variables
         turbine_outflow = self.outflow_phase.get_row(time)
         turbine = self.state_phase.get_row(time)
@@ -303,7 +300,7 @@
         self.outflow_phase.set_value('temp', t_runoff, time)
         self.outflow_phase.set_value('flowrate', self.inflow_mass_flowrate, time)
         self.outflow_phase.set_value('quality', quality, time)
-        self.outflow_phase.set_value('pressure', p_out_MPa, time)
+        self.outflow_phase.set_value('pressure', self.vent_pressure, time)
 
         self.state_phase.add_row(time, turbine)
 
